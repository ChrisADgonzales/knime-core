--- conflicted
+++ resolved
@@ -1,4 +1,4 @@
-<?xml version="1.0" encoding="UTF-8" standalone="yes"?>
+<?xml version="1.0" encoding="UTF-8" standalone="no"?>
 <?pde version="3.1"?>
 
 <product application="org.knime.product.KNIME_APPLICATION" id="org.knime.product.KNIME_PRODUCT" name="KNIME" useFeatures="true">
@@ -6,11 +6,7 @@
    <aboutInfo>
       <image path="/org.knime.product/icons/knime64.gif"/>
       <text>
-<<<<<<< HEAD
-         Welcome to KNIME v1.3.1
-=======
          Welcome to KNIME v2.0.0.0016392
->>>>>>> e116f9a6
 the Konstanz Information Miner
 Copyright, 2003 - 2008
 email: contact@knime.org
@@ -43,7 +39,6 @@
       </win>
    </launcher>
 
-
    <vm>
    </vm>
 
@@ -54,13 +49,8 @@
       <feature id="org.eclipse.gef" version="0.0.0"/>
       <feature id="org.eclipse.platform" version="0.0.0"/>
       <feature id="org.eclipse.rcp" version="0.0.0"/>
-<<<<<<< HEAD
-      <feature id="org.knime.features.base" version="1.3.5.1"/>
-      <feature id="org.knime.features.product" version="1.3.5.1"/>
-=======
       <feature id="org.knime.features.base" version="2.0.0.0016392"/>
       <feature id="org.knime.features.product" version="2.0.0.0016392"/>
->>>>>>> e116f9a6
    </features>
 
 </product>