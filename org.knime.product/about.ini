--- conflicted
+++ resolved
@@ -6,13 +6,9 @@
 
 # Property "aboutText" contains blurb for "About" dialog (translated)
 aboutText=KNIME \n\n\
-<<<<<<< HEAD
-Version: 2.1.0.0018128\n\
-=======
-Version: 2.0.2.0020616\n\
->>>>>>> 1aaa5f49
+Version: 2.0.2.0020587\n\
 \n\
-Copyright, 2003 - 2008\n\
+Copyright, 2003 - 2009\n\
 University of Konstanz, Germany\n\
 Chair for Bioinformatics and Information Mining (Prof. M. Berthold)\n\
 and KNIME GmbH, Konstanz, Germany\n\
