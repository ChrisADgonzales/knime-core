--- conflicted
+++ resolved
@@ -1,9 +1,9 @@
-/* 
+/*
  * -------------------------------------------------------------------
  * This source code, its documentation and all appendant files
  * are protected by copyright law. All rights reserved.
  *
- * Copyright, 2003 - 2007
+ * Copyright, 2003 - 2008
  * University of Konstanz, Germany
  * Chair for Bioinformatics and Information Mining (Prof. M. Berthold)
  * and KNIME GmbH, Konstanz, Germany
@@ -18,11 +18,14 @@
  * website: www.knime.org
  * email: contact@knime.org
  * -------------------------------------------------------------------
- * 
+ *
  * History
  *   09.06.2005 (Florian Georg): created
  */
 package org.knime.workbench.editor2.editparts;
+
+import java.util.LinkedList;
+import java.util.List;
 
 import org.eclipse.draw2d.ConnectionAnchor;
 import org.eclipse.gef.ConnectionEditPart;
@@ -31,14 +34,13 @@
 import org.eclipse.gef.NodeEditPart;
 import org.eclipse.gef.Request;
 import org.eclipse.gef.editparts.AbstractGraphicalEditPart;
+import org.eclipse.gef.editparts.ZoomListener;
+import org.eclipse.gef.editparts.ZoomManager;
 import org.eclipse.gef.requests.SelectionRequest;
 import org.eclipse.gef.tools.ConnectionDragCreationTool;
-<<<<<<< HEAD
-=======
 import org.eclipse.swt.widgets.Display;
 import org.knime.core.node.BufferedDataTable;
 import org.knime.core.node.PortType;
->>>>>>> e116f9a6
 import org.knime.core.node.workflow.ConnectionContainer;
 import org.knime.core.node.workflow.NodeContainer;
 import org.knime.core.node.workflow.NodeID;
@@ -49,45 +51,70 @@
 import org.knime.workbench.editor2.editparts.anchor.InPortConnectionAnchor;
 import org.knime.workbench.editor2.editparts.anchor.OutPortConnectionAnchor;
 import org.knime.workbench.editor2.editparts.policy.PortGraphicalRoleEditPolicy;
-import org.knime.workbench.editor2.figures.AbstractNodePortFigure;
+import org.knime.workbench.editor2.figures.AbstractPortFigure;
+import org.knime.workbench.editor2.figures.NewToolTipFigure;
+import org.knime.workbench.editor2.model.WorkflowPortBar;
 
 /**
- * Abstract base class for the edit parts that control the nodes. This editpart
+ * Abstract base class for the edit parts that control the ports. This editpart
  * returns a <code>DragTracker</code> for starting connections between in- and
- * out ports. Note that all(!) nodes are registered as listener for workflow
- * events on the underlying <code>WorkflowManager</code>. This is necessary
+ * out ports. Note that all(!) ports  are registered as listener for workflow
+ * events on the underlying {@link WorkflowManager}. This is necessary
  * because we need de be able to react on connection changes.
- * 
+ *
  * @author Florian Georg, University of Konstanz
+ * @author Fabian Dill, University of Konstanz
  */
 public abstract class AbstractPortEditPart extends AbstractGraphicalEditPart
-        implements NodeEditPart, WorkflowListener {
-
-    private int m_id;
-
-    /**
-     * Subclasses must call this with the appropriate portID (= portIndex).
+        implements NodeEditPart, WorkflowListener, ZoomListener {
+
+    private final int m_index;
+    private final PortType m_type;
+    private final boolean m_isInPort;
+    
+    /**
+     * Instead of using the Collections.EMPTY_LIST we have our own typed empty
+     * list if no connections are available.
+     * @see WorkflowOutPortEditPart#getModelSourceConnections()
+     * @see WorkflowOutPortEditPart#getModelTargetConnections()
      * 
-     * @param portID The id for this port
-     */
-    public AbstractPortEditPart(final int portID) {
-        m_id = portID;
-    }
-
-    /**
-     * @return Returns the id.
-     */
-    public int getId() {
-        return m_id;
-    }
+     */ 
+    protected static final List<ConnectionContainer> EMPTY_LIST 
+        = new LinkedList<ConnectionContainer>();
+
+    /**
+     * Subclasses must call this with the appropriate port type, port index and
+     * a flag whether it is an in or out port.
+     *
+     * @param portIndex The index of this port
+     * @param type the port type
+     * @param inPort true if it is an inport, false otherwise
+     */
+    public AbstractPortEditPart(final PortType type, final int portIndex,
+            final boolean inPort) {
+        m_index = portIndex;
+        m_type = type;
+        m_isInPort = inPort;
+    }
+
     
     /**
-<<<<<<< HEAD
-     * @return if this is a model port.
-     */    
-    public abstract boolean isModelPort();
-
-=======
+     * 
+     * @return true if it is an in port, false if it is an out port
+     */
+    public boolean isInPort() {
+        return m_isInPort;
+    }
+
+    /**
+     *
+     * @return type of this port (usually data, model or database)
+     */
+    public PortType getType() {
+        return m_type;
+    }
+
+    /**
      * @return the port index.
      */
     public int getIndex() {
@@ -103,41 +130,50 @@
         return getNodeContainer().getID();
     }
     
->>>>>>> e116f9a6
     /**
      * Convenience, returns the hosting container.
-     * 
+     *
      * @return the container
      */
-    protected final NodeContainer getNodeContainer() {
+    protected NodeContainer getNodeContainer() {
+        if (getParent().getModel() instanceof WorkflowPortBar) {
+            return ((WorkflowPortBar)getParent().getModel())
+                .getWorkflowManager();
+        }
         return (NodeContainer) getParent().getModel();
     }
 
     /**
      * Convenience, returns the WFM.
-     * 
+     *
      * @return the workflow manager
      */
-    protected final WorkflowManager getManager() {
+    protected WorkflowManager getManager() {
         return ((WorkflowRootEditPart) getParent().getParent())
                 .getWorkflowManager();
     }
 
     /**
-     * We must register *every* node as a listener on the Workflow, as we have
+     * We must register *every* node as a listener on the workflow, as we have
      * not real objects for it.
-     * 
+     *
      * @see org.eclipse.gef.EditPart#activate()
      */
     @Override
     public void activate() {
         super.activate();
         getManager().addListener(this);
+//      // register as zoom listener to adapt the line width
+        ZoomManager zoomManager =
+                (ZoomManager) getRoot().getViewer().getProperty(
+                        ZoomManager.class.toString());
+
+        zoomManager.addZoomListener(this);
     }
 
     /**
      * Remove the port as a listener from the workflow.
-     * 
+     *
      * @see org.eclipse.gef.EditPart#deactivate()
      */
     @Override
@@ -149,7 +185,7 @@
     /**
      * We install the the <code>GRAPHICAL_NODE_ROLE</code> which enables the
      * edit part to create connections to other edit parts.
-     * 
+     *
      * @see org.eclipse.gef.editparts.AbstractEditPart#createEditPolicies()
      */
     @Override
@@ -163,43 +199,26 @@
 
     /**
      * Refreshes the visuals of the port visuals.
-     * 
+     *
      * @see org.eclipse.gef.editparts.AbstractEditPart#refreshVisuals()
      */
     @Override
     protected void refreshVisuals() {
         // get the figure and update the constraint for it - locator is provided
         // by the figure itself
-        NodeContainerEditPart parent = (NodeContainerEditPart) getParent();
-        AbstractNodePortFigure f = (AbstractNodePortFigure) getFigure();
+        AbstractWorkflowEditPart parent 
+            = (AbstractWorkflowEditPart)getParent();
+        AbstractPortFigure f = (AbstractPortFigure) getFigure();
         parent.setLayoutConstraint(this, f, f.getLocator());
     }
 
     /**
      * We're just interessted in events that have something to do with our port.
      * In this case we need to update the connections and visuals.
-     * 
+     *
      * @param event the workflow event
      */
     public void workflowChanged(final WorkflowEvent event) {
-<<<<<<< HEAD
-        ConnectionContainer c = null;
-
-        if (event instanceof WorkflowEvent.ConnectionAdded) {
-            c = (ConnectionContainer) event.getNewValue();
-        } else if (event instanceof WorkflowEvent.ConnectionRemoved) {
-            c = (ConnectionContainer) event.getOldValue();
-        }
-
-        // if we have a connection to refresh...
-        if (c != null) {
-            // only refresh if we are actually involved in the connection change
-            if (c.getSource() == getNodeContainer()
-                    || c.getTarget() == getNodeContainer()) {
-                refreshChildren();
-                refreshSourceConnections();
-                refreshTargetConnections();
-=======
         Display.getDefault().asyncExec(new Runnable() {
             @Override
             public void run() {
@@ -224,16 +243,32 @@
                         refreshTargetConnections();
                     }
                 }
->>>>>>> e116f9a6
             }
         });
     }
 
     /**
+     * Adapts the line width according to the zoom level.
+     *
+     * @param zoom the zoom level from the zoom manager
+     */
+    public void zoomChanged(final double zoom) {
+        double newZoomValue = zoom;
+        // if the zoom level is larger than 100% the width
+        // is adapted accordingly
+        if (zoom < 1.0) {
+            newZoomValue = 1.0;
+        }
+        double connectionWidth = Math.round(newZoomValue);
+        ((AbstractPortFigure) getFigure())
+                .setLineWidth((int)connectionWidth);
+    }
+
+    /**
      * This activates the ConnectionDragCreationTool, as soon as the user clicks
      * on this edit part. (event REQ_SELECTION)
-     * 
-     * @see org.eclipse.gef.EditPart#getDragTracker(org.eclipse.gef.Request)
+     *
+     * {@inheritDoc}
      */
     @Override
     public DragTracker getDragTracker(final Request request) {
@@ -289,4 +324,49 @@
         return new InPortConnectionAnchor(getFigure());
     }
 
+
+    /**
+     *
+     * @param portName port name
+     * @param port the underlying port
+     * @return tooltip text for the port (with number of columns and rows)
+     */
+    protected String getTooltipText(final String portName,
+            final NodeOutPort port) {
+        String name = portName;
+        if (portName == null) {
+            name = port.getPortName();
+        }
+        int cols = -1;
+        int rows = -1;
+        if (port.getPortObject() != null
+                && port.getPortType().equals(BufferedDataTable.TYPE)) {
+            cols = ((BufferedDataTable)port.getPortObject()).getDataTableSpec()
+                .getNumColumns();
+            rows = ((BufferedDataTable)port.getPortObject()).getRowCount();
+        }
+        StringBuilder sb = new StringBuilder();
+        sb.append(name);
+        if (cols >= 0) {
+            sb.append(" (Cols: " + cols);
+            if (rows >= 0) {
+                sb.append(", Rows: " + rows + ")");
+            } else {
+                sb.append(")");
+            }
+        }
+        return sb.toString();
+    }
+
+    /**
+     * Tries to build the tooltip from the port name and if this is a data
+     * outport and the node is configured/executed, it appends also the number
+     * of columns and rows.
+     */
+    public void rebuildTooltip() {
+        NodeOutPort port = getNodeContainer().getOutPort(getIndex());
+        String tooltip = getTooltipText(port.getPortName(), port);
+        ((NewToolTipFigure)getFigure().getToolTip()).setText(tooltip);
+    }
+
 }