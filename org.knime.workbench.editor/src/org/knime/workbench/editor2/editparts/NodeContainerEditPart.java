--- conflicted
+++ resolved
@@ -1,9 +1,9 @@
-/* 
+/*
  * -------------------------------------------------------------------
  * This source code, its documentation and all appendant files
  * are protected by copyright law. All rights reserved.
  *
- * Copyright, 2003 - 2007
+ * Copyright, 2003 - 2008
  * University of Konstanz, Germany
  * Chair for Bioinformatics and Information Mining (Prof. M. Berthold)
  * and KNIME GmbH, Konstanz, Germany
@@ -18,7 +18,7 @@
  * website: www.knime.org
  * email: contact@knime.org
  * -------------------------------------------------------------------
- * 
+ *
  * History
  *   30.05.2005 (Florian Georg): created
  */
@@ -29,15 +29,14 @@
 import java.util.Vector;
 
 import org.eclipse.draw2d.IFigure;
-<<<<<<< HEAD
-=======
 import org.eclipse.draw2d.Label;
 import org.eclipse.draw2d.MouseEvent;
 import org.eclipse.draw2d.MouseMotionListener;
 import org.eclipse.draw2d.geometry.Point;
->>>>>>> e116f9a6
 import org.eclipse.draw2d.geometry.Rectangle;
 import org.eclipse.gef.DragTracker;
+import org.eclipse.gef.EditPart;
+import org.eclipse.gef.EditPartListener;
 import org.eclipse.gef.EditPolicy;
 import org.eclipse.gef.Request;
 import org.eclipse.gef.RequestConstants;
@@ -45,20 +44,13 @@
 import org.eclipse.swt.graphics.Image;
 import org.eclipse.swt.widgets.Display;
 import org.eclipse.swt.widgets.MessageBox;
-import org.knime.core.node.NodeFactory;
+import org.eclipse.ui.PartInitException;
+import org.eclipse.ui.PlatformUI;
+import org.knime.core.node.GenericNodeFactory;
 import org.knime.core.node.NodeLogger;
-<<<<<<< HEAD
-import org.knime.core.node.NodePort;
-import org.knime.core.node.NodeProgressListener;
-import org.knime.core.node.NodeStateListener;
-import org.knime.core.node.NodeStatus;
-=======
->>>>>>> e116f9a6
 import org.knime.core.node.NotConfigurableException;
-import org.knime.core.node.NodeFactory.NodeType;
+import org.knime.core.node.GenericNodeFactory.NodeType;
 import org.knime.core.node.workflow.NodeContainer;
-<<<<<<< HEAD
-=======
 import org.knime.core.node.workflow.NodeMessage;
 import org.knime.core.node.workflow.NodeMessageEvent;
 import org.knime.core.node.workflow.NodeMessageListener;
@@ -69,9 +61,10 @@
 import org.knime.core.node.workflow.NodeStateEvent;
 import org.knime.core.node.workflow.NodeUIInformationEvent;
 import org.knime.core.node.workflow.NodeUIInformationListener;
->>>>>>> e116f9a6
 import org.knime.core.node.workflow.WorkflowManager;
 import org.knime.workbench.editor2.ImageRepository;
+import org.knime.workbench.editor2.WorkflowEditor;
+import org.knime.workbench.editor2.WorkflowManagerInput;
 import org.knime.workbench.editor2.WorkflowSelectionDragEditPartsTracker;
 import org.knime.workbench.editor2.directnodeedit.NodeEditManager;
 import org.knime.workbench.editor2.directnodeedit.UserNodeNameCellEditorLocator;
@@ -86,12 +79,16 @@
 /**
  * Edit part for node containers. This also listens to interesting events, like
  * changed extra infos or execution states
- * 
+ * Model: {@link NodeContainer}
+ * View: {@link NodeContainerFigure}
+ * Controller: {@link NodeContainerEditPart}
+ *
  * @author Florian Georg, University of Konstanz
  * @author Christoph Sieb, University of Konstanz
  */
 public class NodeContainerEditPart extends AbstractWorkflowEditPart implements
-        NodeStateListener {
+        NodeStateChangeListener, NodeProgressListener, NodeMessageListener,
+        NodeUIInformationListener, EditPartListener, ConnectableEditPart {
     /**
      * The time (in ms) within two clicks are treated as double click. TODO: get
      * the system double click time
@@ -132,10 +129,10 @@
 
     /**
      * Returns the parent WFM.
-     * 
+     *
      * @return The hosting WFM
      */
-    public WorkflowManager getWorkflow() {
+    public WorkflowManager getWorkflowManager() {
         return (WorkflowManager)getParent().getModel();
     }
 
@@ -156,14 +153,18 @@
         super.activate();
 
         // listen to node container (= model object)
-        getNodeContainer().addListener(this);
+        getNodeContainer().addNodeStateChangeListener(this);
+        getNodeContainer().addNodeMessageListener(this);
+        getNodeContainer().addProgressListener(this);
+        getNodeContainer().addUIInformationListener(this);
+        addEditPartListener(this);
 
         // If we already have extra info, init figure now
-        // 
-        // 
-        if (getNodeContainer().getExtraInfo() != null) {
+        //
+        //
+        if (getNodeContainer().getUIInformation() != null) {
             initFigureFromExtraInfo((ModellingNodeExtraInfo)getNodeContainer()
-                    .getExtraInfo());
+                    .getUIInformation());
             m_figureInitialized = true;
         } else {
             // set the initial settings to the figure on the next "stateChanged"
@@ -200,7 +201,7 @@
                 info.setNodeLocation(250, 10, -1, -1);
             }
 
-            getNodeContainer().setExtraInfo(info);
+            getNodeContainer().setUIInformation(info);
 
         }
     }
@@ -211,8 +212,11 @@
     @Override
     public void deactivate() {
         super.deactivate();
-
-        getNodeContainer().removeListener(this);
+        NodeContainer nc = getNodeContainer();
+        nc.removeNodeStateChangeListener(this);
+        nc.removeNodeMessageListener(this);
+        nc.removeNodeProgressListener(this);
+        nc.removeUIInformationListener(this);
     }
 
     /**
@@ -221,32 +225,48 @@
     @Override
     protected IFigure createFigure() {
 
-        // get the node progress listener from the node container
-        // if not set yet create a new progress figure (listener)
-        // set it in the container and create the figure with either
-        // the old or new progress figure
-
-        NodeProgressListener currentListener;
-
-        currentListener = getNodeContainer().getProgressListener();
-        if (currentListener == null) {
-            currentListener = new ProgressFigure();
-            getNodeContainer().setProgressListener(currentListener);
-        }
-
-        // create the visuals for the node container
-        NodeContainerFigure nodeFigure =
-                new NodeContainerFigure((ProgressFigure)currentListener);
+        // create the visuals for the node container.
+        final NodeContainerFigure nodeFigure =
+                new NodeContainerFigure(new ProgressFigure());
+        nodeFigure.addMouseMotionListener(new MouseMotionListener() {
+
+            public void mouseDragged(MouseEvent me) {
+                // TODO Auto-generated method stub
+                
+            }
+
+            public void mouseEntered(MouseEvent me) {
+                // TODO Auto-generated method stub
+                
+            }
+
+            public void mouseExited(MouseEvent me) {
+                // TODO Auto-generated method stub
+                
+            }
+
+            public void mouseHover(MouseEvent me) {
+                nodeFigure.setToolTip(new Label(
+                        "current state: " + getNodeContainer().getState()));
+            }
+
+            public void mouseMoved(MouseEvent me) {
+                
+                
+            }
+            
+        });
 
         // init the user specified node name
-        nodeFigure.setCustomName(getNodeContainer().getCustomName());
+        nodeFigure.setCustomName(getCustomName());
 
         return nodeFigure;
     }
 
+
     /**
      * Return the content pane for the model children (= ports).
-     * 
+     *
      * @see org.eclipse.gef.GraphicalEditPart#getContentPane()
      */
     @Override
@@ -282,7 +302,7 @@
 
     /**
      * Installs the COMPONENT_ROLE for this edit part.
-     * 
+     *
      * @see org.eclipse.gef.editparts.AbstractEditPart#createEditPolicies()
      */
     @Override
@@ -307,7 +327,7 @@
      * Returns the model children (= the ports) of the
      * <code>NodeContainer</code> managed by this edit part. Note that in/out
      * ports are handled the same.
-     * 
+     *
      * @see org.eclipse.gef.editparts.AbstractEditPart#getModelChildren()
      */
     @Override
@@ -315,16 +335,18 @@
         ArrayList<NodePort> ports = new ArrayList<NodePort>();
         NodeContainer container = getNodeContainer();
 
-        ports.addAll(container.getInPorts());
-
-        ports.addAll(container.getOutPorts());
-
+        for (int i = 0; i < container.getNrInPorts(); i++) {
+            ports.add(container.getInPort(i));
+        }
+        for (int i = 0; i < container.getNrOutPorts(); i++) {
+            ports.add(container.getOutPort(i));
+        }
         return ports;
     }
 
     /**
      * Refreshes the visuals for this node representation.
-     * 
+     *
      * @see org.eclipse.gef.editparts.AbstractEditPart#refreshVisuals()
      */
     @Override
@@ -333,8 +355,6 @@
         super.refreshVisuals();
     }
 
-<<<<<<< HEAD
-=======
 
 
     public void stateChanged(final NodeStateEvent state) {
@@ -389,15 +409,9 @@
 
     }
 
->>>>>>> e116f9a6
-    /**
-     * Handles state changes for the underlying node.
-     * 
-     * @see org.knime.core.node.NodeStateListener#stateChanged(NodeStatus, int)
-     */
-<<<<<<< HEAD
-    public void stateChanged(final NodeStatus state, final int id) {
-=======
+    /**
+     * {@inheritDoc}
+     */
     public void progressChanged(final NodeProgressEvent pe) {
         // forward the new progress to our progress figure
         ((NodeContainerFigure)getFigure()).getProgressFigure().progressChanged(
@@ -424,7 +438,6 @@
     }
 
     public void nodeUIInformationChanged(final NodeUIInformationEvent evt) {
->>>>>>> e116f9a6
 
         //
         // As this code updates the UI it must be executed in the UI thread.
@@ -432,10 +445,8 @@
         Display.getDefault().asyncExec(new Runnable() {
 
             public void run() {
-                NodeContainer nodeContainer = getNodeContainer();
                 NodeContainerFigure fig = (NodeContainerFigure)getFigure();
 
-                if (state instanceof NodeStatus.ExtrainfoChanged) {
                     // case NodeContainer.EVENT_EXTRAINFO_CHANGED:
                     LOGGER.debug("ExtraInfo changed, "
                             + "updating bounds and visuals...");
@@ -448,7 +459,7 @@
                     ModellingNodeExtraInfo ei = null;
                     ei =
                             (ModellingNodeExtraInfo)getNodeContainer()
-                                    .getExtraInfo();
+                                    .getUIInformation();
 
                     //
                     // if not already initialized, do this now.
@@ -470,81 +481,8 @@
 
                     // check status of node
                     updateNodeStatus();
-                } else if (state instanceof NodeStatus.Configured) {
-
-                    // it is possible that configured events are received
-                    // even though the node is queued or executing
-                    // (Meta nodes or consecutive nodes when the previous one
-                    // finished executing)
-                    // thus, these cases are checked before a configured (ready)
-                    // or not configured is set
-                    if (nodeContainer.isExecuting()) {
-                        fig.setState(NodeContainerFigure.STATE_EXECUTING, state
-                                .getMessage());
-                    } else if (getWorkflow().isQueued(nodeContainer)) {
-                        fig.setState(NodeContainerFigure.STATE_QUEUED, state
-                                .getMessage());
-                    } else if (getNodeContainer().isExecutableUpToHere()) {
-                        fig.setState(NodeContainerFigure.STATE_READY, state
-                                .getMessage());
-                    } else {
-                        fig.setState(NodeContainerFigure.STATE_NOT_CONFIGURED,
-                                state.getMessage());
-                    }
-                } else if (state instanceof NodeStatus.Reset) {
-                    if (getNodeContainer().isExecutableUpToHere()) {
-                        fig.setState(NodeContainerFigure.STATE_READY, state
-                                .getMessage());
-                    } else {
-                        fig.setState(NodeContainerFigure.STATE_NOT_CONFIGURED,
-                                state.getMessage());
-                    }
-                } else if (state instanceof NodeStatus.Queued) {
-
-                    fig.setState(NodeContainerFigure.STATE_QUEUED, state
-                            .getMessage());
-
-                } else if (state instanceof NodeStatus.StartExecute) {
-                    fig.setState(NodeContainerFigure.STATE_EXECUTING, state
-                            .getMessage());
-
-                    // deactivate edit part and set locking flag
-                    // NodeContainerEditPart.this.deactivateEditPolicies();
-                    m_isLocked = true;
-                } else if (state instanceof NodeStatus.EndExecute) {
-                    if (nodeContainer.isExecuted()) {
-                        fig.setState(NodeContainerFigure.STATE_EXECUTED, state
-                                .getMessage());
-                    } else {
-                        if (getNodeContainer().isExecutableUpToHere()) {
-                            fig.setState(NodeContainerFigure.STATE_READY, state
-                                    .getMessage());
-                        } else {
-                            fig.setState(
-                                    NodeContainerFigure.STATE_NOT_CONFIGURED,
-                                    state.getMessage());
-                        }
-                    }
-
-                    // re-activate edit part and clear locking flag
-                    // NodeContainerEditPart.this.activateEditPolicies();
-                    m_isLocked = false;
-                } else if (state instanceof NodeStatus.Warning) {
-                    fig.setState(NodeContainerFigure.STATE_WARNING, state
-                            .getMessage());
-                } else if (state instanceof NodeStatus.ExecutionCanceled) {
-                    fig.setState(NodeContainerFigure.STATE_WARNING, state
-                            .getMessage() != null ? state.getMessage()
-                            : "Execution canceled");
-                } else if (state instanceof NodeStatus.Error) {
-                    fig.setState(NodeContainerFigure.STATE_ERROR, state
-                            .getMessage());
-                } else if (state instanceof NodeStatus.CustomName) {
-                    fig.setCustomName(getNodeContainer().getCustomName());
-                } else if (state instanceof NodeStatus.CustomDescription) {
-                    fig.setCustomDescription(getNodeContainer()
-                            .getDescription());
-                }
+                    fig.setCustomName(getCustomName());
+                    fig.setCustomDescription(evt.getDescription());
                 updateNodeStatus();
 
                 // reset the tooltip text of the outports
@@ -566,8 +504,6 @@
 
     }
 
-<<<<<<< HEAD
-=======
     protected String getCustomName() {
         String userName = getNodeContainer().getCustomName();
         if (userName == null) {
@@ -576,12 +512,11 @@
         return userName;
     }
 
->>>>>>> e116f9a6
     /**
      * Initializes the figure with data from the node extra info object. This
      * must be done only once, but after the node has been added to the WFM
      * (otherwise the extra info object is not available).
-     * 
+     *
      * @param ei Extra info to provide to the figure
      */
     private void initFigureFromExtraInfo(final ModellingNodeExtraInfo ei) {
@@ -609,8 +544,7 @@
         // String iconPath = ei.getIconPath();
         NodeType type = getNodeContainer().getType();
         String name = getNodeContainer().getName();
-        String userName = getNodeContainer().getCustomName();
-        String description = getNodeContainer().getDescription();
+        String description = getNodeContainer().getCustomDescription();
 
         // get the icon
         Image icon = null;
@@ -634,34 +568,18 @@
         if (icon == null) {
             icon =
                     ImageRepository.getScaledImage(
-                            NodeFactory.getDefaultIcon(), 16, 16);
+                            GenericNodeFactory.getDefaultIcon(), 16, 16);
         }
         if (icon != null) {
             f.setIcon(icon);
         }
         f.setType(type);
         f.setLabelText(name);
-        f.setCustomName(userName);
+        f.setCustomName(getCustomName());
         f.setCustomDescription(description);
 
         // TODO FIXME construct initial state here (after loading) - this should
         // be made nicer
-<<<<<<< HEAD
-        boolean isExecuted = getNodeContainer().isExecuted();
-        if (isExecuted) {
-            f.setState(NodeContainerFigure.STATE_EXECUTED, null);
-        } else {
-            if (getNodeContainer().isExecuting()) {
-                f.setState(NodeContainerFigure.STATE_EXECUTING, null);
-            } else if (getWorkflow().isQueued(getNodeContainer())) {
-                f.setState(NodeContainerFigure.STATE_QUEUED, null);
-            } else if (getNodeContainer().isExecutableUpToHere()) {
-                f.setState(NodeContainerFigure.STATE_READY, null);
-            } else {
-                f.setState(NodeContainerFigure.STATE_NOT_CONFIGURED, null);
-            }
-        }
-=======
 //        boolean isExecuted = getNodeContainer().getState().equals(
 //                NodeContainer.State.EXECUTED);
 //        if (isExecuted) {
@@ -682,7 +600,6 @@
 //            }
 //        }
         f.setState(getNodeContainer().getState());
->>>>>>> e116f9a6
         updateNodeStatus();
     }
 
@@ -692,43 +609,17 @@
      * currently displayed message is removed.
      */
     private void updateNodeStatus() {
-        NodeStatus status = getNodeContainer().getStatus();
         NodeContainerFigure containerFigure = (NodeContainerFigure)getFigure();
-<<<<<<< HEAD
-
-        if (status != null) {
-            String message = status.getMessage();
-
-            // if there is a message, set it, else remove the current message
-            // if set
-            if (message != null && !message.trim().equals("")) {
-
-                int messageType;
-
-                // message type tranlation for workbench
-                if (status instanceof NodeStatus.Error) {
-                    messageType = NodeContainerFigure.STATE_ERROR;
-                } else {
-                    messageType = NodeContainerFigure.STATE_WARNING;
-                }
-                containerFigure.setState(messageType, message);
-            } else {
-                containerFigure.removeMessages();
-            }
-        } else {
-            containerFigure.removeMessages();
-=======
         NodeMessage nodeMessage = getNodeContainer().getNodeMessage();
         if (nodeMessage != null) {
             containerFigure.setMessage(nodeMessage);
->>>>>>> e116f9a6
         }
     }
 
     /**
      * Marks this node parts figure. Used to hilite it from the rest of the
      * parts.
-     * 
+     *
      * @see NodeContainerEditPart#unmark()
      */
     public void mark() {
@@ -738,7 +629,7 @@
 
     /**
      * Resets the marked part.
-     * 
+     *
      * @see NodeContainerEditPart#mark()
      */
     public void unmark() {
@@ -749,7 +640,7 @@
     /**
      * Overridden to return a custom <code>DragTracker</code> for
      * NodeContainerEditParts.
-     * 
+     *
      * @see org.eclipse.gef.EditPart#getDragTracker(Request)
      */
     @Override
@@ -768,7 +659,7 @@
         for (Object part : getChildren()) {
 
             if (part instanceof NodeOutPortEditPart) {
-                result.addAll(((NodeOutPortEditPart)part)
+                result.addAll(((AbstractPortEditPart)part)
                         .getSourceConnections());
             }
         }
@@ -814,18 +705,15 @@
 
     /**
      * Opens the node dialog on double click.
-     * 
+     *
      */
     public void openDialog() {
         NodeContainer container = (NodeContainer)getModel();
 
-<<<<<<< HEAD
-=======
         if (container instanceof WorkflowManager) {
             openSubWorkflowEditor();
             return;
         }
->>>>>>> e116f9a6
         // if this node does not have a dialog
         if (!container.hasDialog()) {
 
@@ -838,7 +726,7 @@
         LOGGER.debug(container.getName()
                 + ": Opening node dialog after double click...");
 
-        //  
+        //
         // This is embedded in a special JFace wrapper dialog
         //
         try {
@@ -860,8 +748,6 @@
                     + t.getClass().getSimpleName()
                     + "'. That is most likely an implementation error.", t);
         }
-<<<<<<< HEAD
-=======
 
         }
 
@@ -909,6 +795,5 @@
     public void selectedStateChanged(final EditPart editpart) {
         LOGGER.debug(getNodeContainer().getNameWithID() + " "
                 + getNodeContainer().getState());
->>>>>>> e116f9a6
     }
 }