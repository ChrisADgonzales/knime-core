/*
 * -------------------------------------------------------------------
 * This source code, its documentation and all appendant files
 * are protected by copyright law. All rights reserved.
 *
 * Copyright, 2003 - 2007
 * University of Konstanz, Germany
 * Chair for Bioinformatics and Information Mining (Prof. M. Berthold)
 * and KNIME GmbH, Konstanz, Germany
 *
 * You may not modify, publish, transmit, transfer or sell, reproduce,
 * create derivative works from, distribute, perform, display, or in
 * any way exploit any of the content, in whole or in part, except as
 * otherwise expressly permitted in writing by the copyright owner or
 * as specified in the license file distributed with this product.
 *
 * If you have any questions please contact the copyright holder:
 * website: www.knime.org
 * email: contact@knime.org
 * -------------------------------------------------------------------
 * 
 * History
 *   20.02.2006 (sieb): created
 */
package org.knime.workbench.editor2.actions;

import java.util.List;

import org.eclipse.gef.EditPartViewer;
import org.eclipse.jface.resource.ImageDescriptor;
import org.eclipse.ui.ISharedImages;
import org.eclipse.ui.PlatformUI;
import org.eclipse.ui.actions.ActionFactory;
import org.knime.core.node.NodeLogger;
<<<<<<< HEAD
import org.knime.core.node.NodeSettings;
import org.knime.core.node.workflow.ConnectionContainer;
import org.knime.core.node.workflow.NodeContainer;
import org.knime.core.node.workflow.NodeExtraInfo;
import org.knime.core.node.workflow.WorkflowManager;
import org.knime.workbench.editor2.ClipboardObject;
import org.knime.workbench.editor2.WorkflowEditor;
import org.knime.workbench.editor2.editparts.AbstractWorkflowEditPart;
import org.knime.workbench.editor2.editparts.ConnectionContainerEditPart;
import org.knime.workbench.editor2.editparts.NodeContainerEditPart;
import org.knime.workbench.editor2.extrainfo.ModellingConnectionExtraInfo;
=======
import org.knime.core.node.workflow.NodeContainer;
import org.knime.core.node.workflow.NodeID;
import org.knime.core.node.workflow.WorkflowManager;
import org.knime.workbench.editor2.ClipboardObject;
import org.knime.workbench.editor2.WorkflowEditor;
import org.knime.workbench.editor2.editparts.ConnectionContainerEditPart;
import org.knime.workbench.editor2.editparts.NodeContainerEditPart;
import org.knime.workbench.editor2.extrainfo.ModellingNodeExtraInfo;
>>>>>>> e116f9a6

/**
 * Implements the clipboard paste action to paste nodes and connections from the
 * clipboard into the editor.
 * 
 * @author Christoph Sieb, University of Konstanz
 */
public class PasteAction extends AbstractClipboardAction {
    private static final NodeLogger LOGGER =
            NodeLogger.getLogger(PasteAction.class);

    /**
     * Constructs a new clipboard paste action.
     * 
     * @param editor the workflow editor this action is intended for
     */
    public PasteAction(final WorkflowEditor editor) {
        super(editor);
    }

    /**
     * {@inheritDoc}
     */
    @Override
    public String getId() {
        return ActionFactory.PASTE.getId();
    }

    /**
     * {@inheritDoc}
     */
    @Override
    public ImageDescriptor getImageDescriptor() {
        ISharedImages sharedImages =
                PlatformUI.getWorkbench().getSharedImages();
        return sharedImages.getImageDescriptor(ISharedImages.IMG_TOOL_PASTE);
    }

    /**
     * {@inheritDoc}
     */
    @Override
    public String getText() {
        return "Paste";
    }

    /**
     * At least one <code>NodeSettings</code> object must be in the clipboard.
     * 
     * {@inheritDoc}
     */
    @Override
    protected boolean calculateEnabled() {
        ClipboardObject clipboardContent = getEditor().getClipboardContent();
        if (clipboardContent == null) {
            return false;
        }
        return clipboardContent.getNodeIDs().size() > 0;
    }

    /**
     * {@inheritDoc}
     */
    @Override
    public void runOnNodes(final NodeContainerEditPart[] nodeParts) {
<<<<<<< HEAD

        // get the workflow manager
        WorkflowManager manager = getManager();

        // get the clipboard object
=======
>>>>>>> e116f9a6
        ClipboardObject clipboardContent = getEditor().getClipboardContent();
        List<NodeID>nodeIDs = clipboardContent.getNodeIDs();
        WorkflowManager sourceWF = clipboardContent.getSourceWorkflow();
        NodeID[] copiedNodes = getManager().copy(sourceWF, nodeIDs.toArray(
                new NodeID[nodeIDs.size()]));
        
        int[] moveDist = calculateShift(copiedNodes);
        LOGGER.debug("copied nodes:");
        for (NodeID id : copiedNodes) {
            LOGGER.debug(id);
            NodeContainer nc = getManager().getNodeContainer(id);
            ModellingNodeExtraInfo uiInfo = (ModellingNodeExtraInfo)nc
                .getUIInformation();
            uiInfo.changePosition(moveDist);
            nc.setUIInformation(uiInfo);
        }
        
        getEditor().getClipboardContent().incrementRetrievalCounter();
        
        // change selection (from copied ones to pasted ones)
        
        EditPartViewer partViewer = getEditor().getViewer();

        // deselect the current selection and select the new pasted parts
        for (NodeContainerEditPart nodePart : nodeParts) {
            partViewer.deselect(nodePart);
        }

        for (ConnectionContainerEditPart connectionPart 
                : getSelectedConnectionParts()) {
            partViewer.deselect(connectionPart);
        }
        
        // TODO: select the new ones.... 
        
        // update the actions
        getEditor().updateActions();

        // Give focus to the editor again. Otherwise the actions (selection)
        // is not updated correctly.
        getWorkbenchPart().getSite().getPage().activate(getWorkbenchPart());
        
        // TODO: functionality disabled
        /*
        // cast the clipboard object representing a sub workflow
        NodeSettings copySettings = (NodeSettings)clipboardContent.getContent();
        int[][] newPartIds = null;
        try {
            newPartIds = manager.createSubWorkflow(copySettings);

            int[] shift = calculateShift(newPartIds[0]);
            for (int i = 0; i < newPartIds[0].length; i++) {
                NodeContainer nc =
                        manager.getNodeContainerById(newPartIds[0][i]);
                // finaly change the extra info so that the copies are
                // located differently (if not null)
                NodeExtraInfo extraInfo = nc.getExtraInfo();
                
                if (extraInfo != null) {
                    extraInfo.changePosition(shift);
                    nc.setExtraInfo(extraInfo);
                    // this is a bit dirty but
                    // needed to trigger the re-layout of the node
                }
            }
            // now process the connections
            for (int i = 0; i < newPartIds[1].length; i++) {
                ConnectionContainer cc =
                        manager.getConnectionContainerById(newPartIds[1][i]);
                // finaly change the extra info so that the copies are
                // located differently (if not null)
                ModellingConnectionExtraInfo extraInfo =
                        (ModellingConnectionExtraInfo)cc.getExtraInfo();
                if (extraInfo != null) {
                    extraInfo.changePosition(shift);
                    cc.setExtraInfo(extraInfo);
                }

            }
        } catch (Exception ex) {
            LOGGER.error("Could not copy nodes", ex);
        }

        EditPartViewer partViewer = getEditor().getViewer();

        // deselect the current selection and select the new pasted parts
        for (NodeContainerEditPart nodePart : nodeParts) {
            partViewer.deselect(nodePart);
        }

        for (ConnectionContainerEditPart connectionPart 
        : getSelectedConnectionParts()) {
            partViewer.deselect(connectionPart);
        }

        // get the new ediparts and select them
        List<AbstractWorkflowEditPart> newParts =
                getEditPartsById(newPartIds[0], newPartIds[1]);

        for (AbstractWorkflowEditPart newPart : newParts) {
            partViewer.appendSelection(newPart);
        }

        // update the actions
        getEditor().updateActions();

        // Give focus to the editor again. Otherwise the actions (selection)
        // is not updated correctly.
        getWorkbenchPart().getSite().getPage().activate(getWorkbenchPart());

    }

    /**
     * 
     * @param ids
     * @return
     */
    protected int[] calculateShift(NodeID[] ids) {
        int x = getEditor().getSelectionTool().getXLocation();
        int y = getEditor().getSelectionTool().getYLocation();
        int counter = getEditor().getClipboardContent().getRetrievalCounter();
        counter += 1;
        return new int[] {x * counter, y * counter};
    }
}<|MERGE_RESOLUTION|>--- conflicted
+++ resolved
@@ -3,7 +3,7 @@
  * This source code, its documentation and all appendant files
  * are protected by copyright law. All rights reserved.
  *
- * Copyright, 2003 - 2007
+ * Copyright, 2003 - 2008
  * University of Konstanz, Germany
  * Chair for Bioinformatics and Information Mining (Prof. M. Berthold)
  * and KNIME GmbH, Konstanz, Germany
@@ -32,19 +32,6 @@
 import org.eclipse.ui.PlatformUI;
 import org.eclipse.ui.actions.ActionFactory;
 import org.knime.core.node.NodeLogger;
-<<<<<<< HEAD
-import org.knime.core.node.NodeSettings;
-import org.knime.core.node.workflow.ConnectionContainer;
-import org.knime.core.node.workflow.NodeContainer;
-import org.knime.core.node.workflow.NodeExtraInfo;
-import org.knime.core.node.workflow.WorkflowManager;
-import org.knime.workbench.editor2.ClipboardObject;
-import org.knime.workbench.editor2.WorkflowEditor;
-import org.knime.workbench.editor2.editparts.AbstractWorkflowEditPart;
-import org.knime.workbench.editor2.editparts.ConnectionContainerEditPart;
-import org.knime.workbench.editor2.editparts.NodeContainerEditPart;
-import org.knime.workbench.editor2.extrainfo.ModellingConnectionExtraInfo;
-=======
 import org.knime.core.node.workflow.NodeContainer;
 import org.knime.core.node.workflow.NodeID;
 import org.knime.core.node.workflow.WorkflowManager;
@@ -53,7 +40,6 @@
 import org.knime.workbench.editor2.editparts.ConnectionContainerEditPart;
 import org.knime.workbench.editor2.editparts.NodeContainerEditPart;
 import org.knime.workbench.editor2.extrainfo.ModellingNodeExtraInfo;
->>>>>>> e116f9a6
 
 /**
  * Implements the clipboard paste action to paste nodes and connections from the
@@ -119,14 +105,6 @@
      */
     @Override
     public void runOnNodes(final NodeContainerEditPart[] nodeParts) {
-<<<<<<< HEAD
-
-        // get the workflow manager
-        WorkflowManager manager = getManager();
-
-        // get the clipboard object
-=======
->>>>>>> e116f9a6
         ClipboardObject clipboardContent = getEditor().getClipboardContent();
         List<NodeID>nodeIDs = clipboardContent.getNodeIDs();
         WorkflowManager sourceWF = clipboardContent.getSourceWorkflow();
@@ -236,7 +214,7 @@
         // Give focus to the editor again. Otherwise the actions (selection)
         // is not updated correctly.
         getWorkbenchPart().getSite().getPage().activate(getWorkbenchPart());
-
+    */
     }
 
     /**
