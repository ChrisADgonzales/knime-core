/*
 * ------------------------------------------------------------------------
 *  Copyright by KNIME GmbH, Konstanz, Germany
 *  Website: http://www.knime.org; Email: contact@knime.org
 *
 *  This program is free software; you can redistribute it and/or modify
 *  it under the terms of the GNU General Public License, Version 3, as
 *  published by the Free Software Foundation.
 *
 *  This program is distributed in the hope that it will be useful, but
 *  WITHOUT ANY WARRANTY; without even the implied warranty of
 *  MERCHANTABILITY or FITNESS FOR A PARTICULAR PURPOSE. See the
 *  GNU General Public License for more details.
 *
 *  You should have received a copy of the GNU General Public License
 *  along with this program; if not, see <http://www.gnu.org/licenses>.
 *
 *  Additional permission under GNU GPL version 3 section 7:
 *
 *  KNIME interoperates with ECLIPSE solely via ECLIPSE's plug-in APIs.
 *  Hence, KNIME and ECLIPSE are both independent programs and are not
 *  derived from each other. Should, however, the interpretation of the
 *  GNU GPL Version 3 ("License") under any applicable laws result in
 *  KNIME and ECLIPSE being a combined program, KNIME GMBH herewith grants
 *  you the additional permission to use and propagate KNIME together with
 *  ECLIPSE with only the license terms in place for ECLIPSE applying to
 *  ECLIPSE and the GNU GPL Version 3 applying for KNIME, provided the
 *  license terms of ECLIPSE themselves allow for the respective use and
 *  propagation of ECLIPSE together with KNIME.
 *
 *  Additional permission relating to nodes for KNIME that extend the Node
 *  Extension (and in particular that are based on subclasses of NodeModel,
 *  NodeDialog, and NodeView) and that only interoperate with KNIME through
 *  standard APIs ("Nodes"):
 *  Nodes are deemed to be separate and independent programs and to not be
 *  covered works.  Notwithstanding anything to the contrary in the
 *  License, the License does not apply to Nodes, you are not required to
 *  license Nodes under the License, and you are granted a license to
 *  prepare and propagate Nodes, in each case even if such Nodes are
 *  propagated with or for interoperation with KNIME.  The owner of a Node
 *  may freely choose the license terms applicable to such Node, including
 *  when such Node is propagated with or for interoperation with KNIME.
 * ------------------------------------------------------------------------
 */
package org.knime.core.node;

import java.io.File;
import java.io.IOException;
import java.util.Arrays;
import java.util.Collections;
import java.util.LinkedHashMap;
import java.util.Map;
import java.util.NoSuchElementException;
import java.util.concurrent.CopyOnWriteArrayList;
import java.util.concurrent.CopyOnWriteArraySet;

import org.apache.commons.lang3.ArrayUtils;
import org.knime.core.data.DataTableSpec;
import org.knime.core.node.interactive.InteractiveNode;
import org.knime.core.node.interactive.InteractiveView;
import org.knime.core.node.interactive.ViewContent;
import org.knime.core.node.port.PortObject;
import org.knime.core.node.port.PortObjectSpec;
import org.knime.core.node.port.PortType;
import org.knime.core.node.port.flowvariable.FlowVariablePortObject;
import org.knime.core.node.port.inactive.InactiveBranchConsumer;
import org.knime.core.node.port.inactive.InactiveBranchPortObject;
import org.knime.core.node.port.inactive.InactiveBranchPortObjectSpec;
import org.knime.core.node.property.hilite.HiLiteHandler;
import org.knime.core.node.streamable.InputPortRole;
import org.knime.core.node.streamable.MergeOperator;
import org.knime.core.node.streamable.OutputPortRole;
import org.knime.core.node.streamable.PartitionInfo;
import org.knime.core.node.streamable.PortInput;
import org.knime.core.node.streamable.PortObjectInput;
import org.knime.core.node.streamable.PortObjectOutput;
import org.knime.core.node.streamable.PortOutput;
import org.knime.core.node.streamable.RowInput;
import org.knime.core.node.streamable.RowOutput;
import org.knime.core.node.streamable.StreamableOperator;
import org.knime.core.node.streamable.StreamableOperatorInternals;
import org.knime.core.node.workflow.CredentialsProvider;
import org.knime.core.node.workflow.ExecutionEnvironment;
import org.knime.core.node.workflow.FlowLoopContext;
import org.knime.core.node.workflow.FlowObjectStack;
import org.knime.core.node.workflow.FlowScopeContext;
import org.knime.core.node.workflow.FlowTryCatchContext;
import org.knime.core.node.workflow.FlowVariable;
import org.knime.core.node.workflow.ICredentials;
import org.knime.core.node.workflow.LoopEndNode;
import org.knime.core.node.workflow.LoopStartNode;
import org.knime.core.node.workflow.NodeContext;
import org.knime.core.node.workflow.ScopeStartNode;


/**
 * Abstract class defining a node's configuration and execution (among others).
 * More specifically, it defines:
 * <ul>
 * <li>Input and output ports (count and types)</li>
 * <li>Settings handling (validation and storage)</li>
 * <li>Configuration (e.g. after new settings are applied or a node
 * is (re)connected</li>
 * <li>Execution</li>
 * <li>Reset</li>
 * <li>Storage of &quot;internals&quot; (e.g. hilite translation and/or
 * information that is shown in node view)
 * </ul>
 * Derived classes must overwrite one of two execute methods and
 * one of two configure methods (depending on their port types):
 * <ol>
 * <li>The {@link #execute(PortObject[], ExecutionContext)} and
 * {@link #configure(PortObjectSpec[])} methods for general
 * port definitions (rarely used) or
 * <li>the {@link #execute(BufferedDataTable[], ExecutionContext)} and
 * {@link #configure(DataTableSpec[])} methods for standard data ports
 * (on both in- and outports).
 * </ol>
 * None of these methods is declared abstract, though one pair of
 * execute/configure must be overridden (if none is overwritten a runtime
 * exception will be thrown upon the node's configuration or execution, resp.).
 *
 * <p>
 * For a detailed description of this class refer to KNIME's extension guide
 * and the various node implementations.
 *
 * @author Thomas Gabriel, University of Konstanz
 */
public abstract class NodeModel {


    /* This code will go into the class header once we introduce
     * NodeConfiguration in replacement for NodeSettings */

//    /* @param <NC> The type of {@link NodeConfiguration} associated with this
//    *         implementation. Most simply models will just use
//    *         <code>NodeConfiguration</code> may wish to use a derived class.
//    */

//    /** The node configuration associated with this model. This field will
//     * be assigned immediately after construction.
//     */
//    private NC m_nodeConfiguration;
//    /** @param nodeConfiguration the nodeConfiguration to set */
//    void setNodeConfiguration(final NC nodeConfiguration) {
//        try {
//            onNewNodeConfiguration(nodeConfiguration);
//        } catch (final Throwable e) {
//            m_logger.coding("Throwable while notifying node about "
//                    + "new configuration", e);
//        }
//        m_nodeConfiguration = nodeConfiguration;
//    }
//
//    /** Subclass hook to react on new configuration objects. This method is
//     * called before the new configuration object is set in the abstract
//     * NodeModel class.
//     * @param nodeConfiguration The node configuration object that is going
//     * to be set into the model after this method returns (whether normally
//     * or abnormally.) The argument is never <code>null</code>.
//     */
//    protected void onNewNodeConfiguration(final NC nodeConfiguration) {
//        // subclass hook.
//    }
//
//    /**
//     * Get the node configuration set on this model. Subclasses may simply use
//     * this configuration and assume it is properly setup (i.e. there was at
//     * least an attempt to auto-guess defaults for newly created nodes, the
//     * configuration was loaded as part of the workflow loading for stored
//     * workflows or the configuration has been filled in the node's dialog.)
//     *
//     * <p>
//     * Subclasses should verify consistency with the input data in their
//     * {@link #configure(DataTableSpec[]) configure} method, possibly throwing
//     * and {@link InvalidSettingsException}.
//     *
//     * <p>
//     * Derived classes should always use this method to get the current node
//     * configuration rather than keeping the returned value as class field (as
//     * the underlying configuration object changes when updated through the
//     * dialog or other controls).
//     *
//     * <p>
//     * The returned object should be considered read-only, i.e. derived classes
//     * should always only read from the configuration but not modify it.
//     *
//     * @return The currently active node configuration. This method does not
//     *         return null unless it is (indirectly) called from the NodeModel
//     *         constructor.
//     */
//    protected NC getNodeConfiguration() {
//        return m_nodeConfiguration;
//    }

    /**
     * The node logger for this class; do not make static to make sure the right
     * class name is printed in messages.
     */
    private final NodeLogger m_logger;

    /** Hold in and output port types. */
    private final PortType[] m_inPortTypes;
    private final PortType[] m_outPortTypes;

    /** Holds the input hilite handler for each input. */
    private final HiLiteHandler[] m_inHiLiteHdls;

    /** Hilite adapter returned in
     * {@link NodeModel#getInHiLiteHandler(int)} when the current in-port
     * hilite handler is <code>null</code>, e.g. the node is not fully
     * connected.
     */
    private static final HiLiteHandler HILITE_ADAPTER = new HiLiteHandler();

    /** Keeps a list of registered views. */
    private final CopyOnWriteArrayList<AbstractNodeView<?>> m_views;

    /** Flag for the hasContent state. */
    private boolean m_hasContent;

    /**
     * Optional warning message to be set during / after execution. Enables
     * higher levels to display the given message.
     */
    private String m_warningMessage = null;

    /** The listeners that are interested in changes of the model warning. */
    private final CopyOnWriteArraySet<NodeModelWarningListener>
                                                         m_warningListeners;

    /**
     * Creates a new model with the given number of input and
     * output data ports.
     * @param nrInDataPorts number of input data ports
     * @param nrOutDataPorts number of output data ports
     * @throws NegativeArraySizeException If the number of in- or outputs is
     *             smaller than zero.
     */
    protected NodeModel(final int nrInDataPorts,
            final int nrOutDataPorts) {
        this(createPOs(nrInDataPorts), createPOs(nrOutDataPorts));
    }

    private static PortType[] createPOs(final int nrDataPorts) {
        PortType[] portTypes = new PortType[nrDataPorts];
        Arrays.fill(portTypes, BufferedDataTable.TYPE);
        return portTypes;
    }

    /**
     * Creates a new model with the given number (and types!) of input and
     * output types.
     * @param inPortTypes an array of non-null in-port types
     * @param outPortTypes an array of non-null out-port types
     */
    protected NodeModel(final PortType[] inPortTypes,
            final PortType[] outPortTypes) {
        // create logger
        m_logger = NodeLogger.getLogger(this.getClass());

        // init message listener array
        m_warningListeners =
                       new CopyOnWriteArraySet<NodeModelWarningListener>();

        // check port types of validity and store them
        if (inPortTypes == null) {
            m_inPortTypes = new PortType[0];
        } else {
            m_inPortTypes = new PortType[inPortTypes.length];
            for (int i = 0; i < inPortTypes.length; i++) {
                if (inPortTypes[i] == null) {
                    throw new NullPointerException("InPortType[" + i
                            + "] must not be null!");
                }
                m_inPortTypes[i] = inPortTypes[i];
            }
        }
        if (outPortTypes == null) {
            m_outPortTypes = new PortType[0];
        } else {
            m_outPortTypes = new PortType[outPortTypes.length];
            for (int i = 0; i < outPortTypes.length; i++) {
                if (outPortTypes[i] == null) {
                    throw new NullPointerException("OutPortType[" + i
                            + "] must not be null!");
                }
                m_outPortTypes[i] = outPortTypes[i];
            }
        }

        m_hasContent = false;

        // set initial array of HiLiteHandlers
        if (getNrInPorts() == 0) {
            // initialize a new one if no input exists
            m_inHiLiteHdls = new HiLiteHandler[1];
        } else {
            // otherwise create a spot handlers - one for each input.
            m_inHiLiteHdls = new HiLiteHandler[getNrInPorts()];
        }

        // keeps set of registered views in the order they are added
        m_views = new CopyOnWriteArrayList<AbstractNodeView<?>>();
    }

    /**
     * Load internals into the derived <code>NodeModel</code>. This method is
     * only called if the <code>Node</code> was executed. Read all your
     * internal structures from the given file directory to create your internal
     * data structure which is necessary to provide all node functionalities
     * after the workflow is loaded, e.g. view content and/or hilite mapping.
     * <br>
     *
     * @param nodeInternDir The directory to read from.
     * @param exec Used to report progress and to cancel the load process.
     * @throws IOException If an error occurs during reading from this dir.
     * @throws CanceledExecutionException If the loading has been canceled.
     * @see #saveInternals(File,ExecutionMonitor)
     */
    protected abstract void loadInternals(final File nodeInternDir,
            final ExecutionMonitor exec)
            throws IOException, CanceledExecutionException;

    /**
     * Save internals of the derived <code>NodeModel</code>. This method is
     * only called if the <code>Node</code> is executed. Write all your
     * internal structures into the given file directory which are necessary to
     * recreate this model when the workflow is loaded, e.g. view content and/or
     * hilite mapping.<br>
     *
     * @param nodeInternDir The directory to write into.
     * @param exec Used to report progress and to cancel the save process.
     * @throws IOException If an error occurs during writing to this dir.
     * @throws CanceledExecutionException If the saving has been canceled.
     * @see #loadInternals(File,ExecutionMonitor)
     */
    protected abstract void saveInternals(final File nodeInternDir,
            final ExecutionMonitor exec)
            throws IOException, CanceledExecutionException;


    /**
     * Registers the given view at the model to receive change events of the
     * underlying model. Note that no change event is fired.
     *
     * @param view The view to register.
     */
    final void registerView(final AbstractNodeView<?> view) {
        assert view != null;
        m_views.add(view);
        m_logger.debug("Registering view at model (total count " + m_views.size() + ")");
    }

    /**
     * @param <V> the concrete interactive view type
     * @return interactive node view or null if it does not (yet) exist.
     * @since 2.8
     */
    @SuppressWarnings("unchecked")
    public final <V extends AbstractNodeView<?> & InteractiveView<?, ? extends ViewContent, ? extends ViewContent>> V getInteractiveNodeView() {
        for (AbstractNodeView<?> abv : m_views) {
            if (abv instanceof InteractiveView) {
                return (V)abv;
            }
        }
        return null;
    }

    /**
     * Unregisters the given view.
     *
     * @param view The view to unregister.
     */
    final void unregisterView(final AbstractNodeView<?> view) {
        assert view != null;
        boolean success = m_views.remove(view);
        if (success) {
            m_logger.debug("Unregistering view from model (" + m_views.size() + " remaining).");
        } else {
            m_logger.debug("Can't remove view from model, not registered.");
        }
    }

    /**
     * Unregisters all views from the model.
     */
    final void unregisterAllViews() {
        m_logger.assertLog(NodeContext.getContext() != null,
                "No node context available, please check call hierarchy and fix it");

        m_logger.debug("Removing all (" + m_views.size() + ") views from model.");
        for (AbstractNodeView<?> view : m_views) {
            view.closeView();
        }
        m_views.clear();
    }

    /**
     * Returns the overall number of inputs.
     *
     * @return Number of inputs.
     */
    protected final int getNrInPorts() {
        return m_inPortTypes.length;
    }

    /**
     * Returns the overall number of outputs.
     *
     * @return Number of outputs.
     */
    protected final int getNrOutPorts() {
        return m_outPortTypes.length;
    }

<<<<<<< HEAD
    /**
     * @param index Index of inport
     * @return Type of port as specified in constructor.
     * @throws IndexOutOfBoundsException If index is invalid.
=======
    /** Port type as specified in constructor.
     * @param index
     * @return Type of the specified input port
     * @throws IndexOutOfBoundsException ...
>>>>>>> f1a0b139
     * @since 2.12
     */
    protected final PortType getInPortType(final int index) {
        return m_inPortTypes[index];
    }

<<<<<<< HEAD
    /**
     * @param index Index of outport
     * @return Type of port as specified in constructor.
     * @throws IndexOutOfBoundsException If index is invalid.
=======
    /** Port type as specified in constructor.
     * @param index
     * @return Type of the specified output port
     * @throws IndexOutOfBoundsException ...
>>>>>>> f1a0b139
     * @since 2.12
     */
    protected final PortType getOutPortType(final int index) {
        return m_outPortTypes[index];
    }

    /**
     * Validates the specified settings in the model and then loads them into
     * it.
     *
     * @param settings the settings to read
     * @throws InvalidSettingsException if the settings are not valid or cannot
     *      be loaded into the model
     */
    final void loadSettingsFrom(final NodeSettingsRO settings)
            throws InvalidSettingsException {
        // validate the settings before loading them
        validateSettings(settings);
        // load settings into the model
        loadValidatedSettingsFrom(settings);
    }

    /**
     * Adds to the given <code>NodeSettings</code> the model specific
     * settings. The settings don't need to be complete or consistent. If, right
     * after startup, no valid settings are available this method can write
     * either nothing or invalid settings.
     * <p>
     * Method is called by the <code>Node</code> if the current settings need
     * to be saved or transfered to the node's dialog.
     *
     * @param settings The object to write settings into.
     *
     * @see #loadValidatedSettingsFrom(NodeSettingsRO)
     * @see #validateSettings(NodeSettingsRO)
     */
    protected abstract void saveSettingsTo(final NodeSettingsWO settings);

    /**
     * Validates the settings in the passed <code>NodeSettings</code> object.
     * The specified settings should be checked for completeness and
     * consistency. It must be possible to load a settings object validated
     * here without any exception in the
     * <code>#loadValidatedSettings(NodeSettings)</code> method. The method
     * must not change the current settings in the model - it is supposed to
     * just check them. If some settings are missing, invalid, inconsistent, or
     * just not right throw an exception with a message useful to the user.
     *
     * @param settings The settings to validate.
     * @throws InvalidSettingsException If the validation of the settings
     *             failed.
     * @see #saveSettingsTo(NodeSettingsWO)
     * @see #loadValidatedSettingsFrom(NodeSettingsRO)
     */
    protected abstract void validateSettings(final NodeSettingsRO settings)
            throws InvalidSettingsException;

    /**
     * Sets new settings from the passed object in the model. You can safely
     * assume that the object passed has been successfully validated by the
     * <code>#validateSettings(NodeSettings)</code> method. The model must set
     * its internal configuration according to the settings object passed.
     *
     * @param settings The settings to read.
     *
     * @throws InvalidSettingsException If a property is not available.
     *
     * @see #saveSettingsTo(NodeSettingsWO)
     * @see #validateSettings(NodeSettingsRO)
     */
    protected abstract void loadValidatedSettingsFrom(final NodeSettingsRO settings) throws InvalidSettingsException;

    /**
     * Invokes the abstract <code>#execute()</code> method of this model. In
     * addition, this method notifies all assigned views of the model about the
     * changes.
     *
     * @param rawData An array of <code>PortObject</code> objects holding the data
     *            from the inputs (includes flow variable port).
     * @param exEnv The execution environment used for execution of this model.
     * @param exec The execution monitor which is passed to the execute method
     *            of this model.
     * @return The result of the execution in form of an array with
     *         <code>DataTable</code> elements, as many as the node has
     *         outputs.
     * @throws Exception any exception or error that is fired in the derived
     *             model will be just forwarded. It may throw an
     *             CanceledExecutionException if the user pressed cancel during
     *             execution. Even if the derived model doesn't check, the
     *             result will be discarded and the exception thrown.
     * @throws IllegalStateException If the number of <code>PortObject</code>
     *             objects returned by the derived <code>NodeModel</code>
     *             does not match the number of outputs. Or if any of them is
     *             null.
     * @see #execute(PortObject[],ExecutionContext)
     * @since 2.8
     * @noreference This method is not intended to be referenced by clients
     *              (use Node class instead)
     */
    PortObject[] executeModel(final PortObject[] rawData, final ExecutionEnvironment exEnv,
            final ExecutionContext exec) throws Exception {
        final PortObject[] data = ArrayUtils.remove(rawData, 0);
        assert (data != null && data.length == getNrInPorts());
        assert (exec != null);

        setWarningMessage(null);

        // check for compatible input PortObjects
        for (int i = 0; i < data.length; i++) {
            PortType thisType = getInPortType(i);
            if (thisType.isOptional() && data[i] == null) {
                // ignore non-populated optional input
            } else if (data[i] instanceof InactiveBranchPortObject) {
                assert this instanceof InactiveBranchConsumer;
                // allow Inactive POs at InactiveBranchConsumer
            } else if (!(thisType.getPortObjectClass().isInstance(data[i]))) {
                m_logger.error("  (Wanted: "
                        + thisType.getPortObjectClass().getName() + ", "
                        + "actual: " + data[i].getClass().getName() + ")");
                throw new IllegalStateException("Connection Error: Mismatch"
                        + " of input port types (port " + (i) + ").");
            }
        }

        // temporary storage for result of derived model.
        // EXECUTE DERIVED MODEL
        PortObject[] outData;
        if (!exEnv.reExecute()) {
            outData = execute(data, exec);
        } else {
            //FIXME: implement reexecution with loading view content and execute
            if (this instanceof InteractiveNode) {
                InteractiveNode iThis = (InteractiveNode)this;
                ViewContent viewContent = exEnv.getPreExecuteViewContent();
                iThis.loadViewValue(viewContent, exEnv.getUseAsDefault());
                outData = execute(data, exec);
            } else if (this instanceof LoopStartNode) {
                outData = execute(data, exec);
            } else {
                m_logger.coding("Cannot re-execute non interactive node. Using normal execute instead.");
                outData = execute(data, exec);
            }
        }

        // if execution was canceled without exception flying return false
        if (exec.isCanceled()) {
            throw new CanceledExecutionException("Result discarded due to user cancel");
        }

        if (outData == null) {
            outData = new PortObject[getNrOutPorts()];
        }

        /* Cleanup operation for nodes that just pass on their input
         * data table. We need to wrap those here so that the framework
         * explicitly references them (instead of copying) */
        for (int i = 0; i < outData.length; i++) {
            if (outData[i] instanceof BufferedDataTable) {
                for (int j = 0; j < data.length; j++) {
                    if (outData[i] == data[j]) {
                        outData[i] = exec.createWrappedTable((BufferedDataTable)data[j]);
                    }
                }
            }
        }

        // TODO: check outgoing types! (inNode!)

        // if number of out tables does not match: fail
        if (outData.length != getNrOutPorts()) {
            throw new IllegalStateException(
                    "Invalid result. Execution failed. "
                            + "Reason: Incorrect implementation; the execute"
                            + " method in " + this.getClass().getSimpleName()
                            + " returned null or an incorrect number of output"
                            + " tables.");
        }

        // check the result, data tables must not be null
        for (int i = 0; i < outData.length; i++) {
            // do not check for null output tables if this is the end node
            // of a loop and another loop iteration is requested
            if ((getLoopContext() == null) && (outData[i] == null)) {
                m_logger.error("Execution failed: Incorrect implementation;"
                        + " the execute method in "
                        + this.getClass().getSimpleName()
                        + "returned a null data table at port: " + i);
                throw new IllegalStateException("Invalid result. "
                        + "Execution failed, reason: data at output " + i
                        + " is null.");
            }
        }
        // check meaningfulness of result and warn,
        // - only if the execute didn't issue a warning already
        if ((m_warningMessage == null) || (m_warningMessage.length() == 0)) {
            boolean hasData = false;
            int bdtPortCount = 0; // number of BDT ports
            for (int i = 0; i < outData.length; i++) {
                if (outData[i] instanceof BufferedDataTable) {
                    // do some sanity checks on PortObjects holding data tables
                    bdtPortCount += 1;
                    BufferedDataTable outDataTable =
                        (BufferedDataTable)outData[i];
                    if (outDataTable.getRowCount() > 0) {
                        hasData = true;
                    } else {
                        m_logger.info("The result table at port " + i
                                + " contains no rows");
                    }
                }
            }
            if (!hasData && bdtPortCount > 0) {
                if (bdtPortCount == 1) {
                    setWarningMessage("Node created an empty data table.");
                } else {
                    setWarningMessage(
                            "Node created empty data tables on all out-ports.");
                }
            }
        }

        setHasContent(true);
        PortObject[] rawOutData = new PortObject[getNrOutPorts() + 1];
        rawOutData[0] = FlowVariablePortObject.INSTANCE;
        System.arraycopy(outData, 0, rawOutData, 1, outData.length);
        return rawOutData;
    } // executeModel(PortObject[],ExecutionMonitor)

    /**
     * Sets the hasContent flag and fires a state change event.
     * @param hasContent Flag if this node is configured be executed or not.
     */
    final void setHasContent(final boolean hasContent) {
        if (hasContent != hasContent()) {
            m_hasContent = hasContent;
            // and inform all views about the new model
            stateChanged();
        }
    }

    /**
     * @return <code>true</code> if this model has been executed and therefore
     * possibly has content that can be displayed in a view,
     * <code>false</code> otherwise.
     */
    final boolean hasContent() {
        return m_hasContent;
    }

    /**
     * Execute method for general port types. The argument <code>inObjects</code> represent the input objects and the
     * returned array represents the output objects. The elements in the argument array are generally guaranteed to be
     * not null and subclasses of the {@link PortObject PortObject classes} that are defined through the
     * {@link PortType PortTypes} given in the {@link NodeModel#NodeModel(PortType[], PortType[]) constructor}.
     * Similarly, the returned output objects need to comply with their port types object class (otherwise an error is
     * reported by the framework) and must not be null. There are few exceptions to these rules:
     * <ul>
     * <li>Nodes with optional inputs (as specified in the constructor) may find null elements in the array.</li>
     * <li>Node that implement {@link InactiveBranchConsumer} may find instances of {@link InactiveBranchPortObject} in
     * case the corresponding input is inactive.</li>
     * <li>All nodes are allowed to return {@link InactiveBranchPortObject} elements in case the output should be
     * inactivated.</li>
     * <li>Loop end nodes may return null in case they restart the loop by setting the {@link #continueLoop()
     * corresponding flags}.</li>
     * </ul>
     *
     * <p>
     * For a general description of the execute method refer to the description of the specialized
     * {@link #execute(BufferedDataTable[], ExecutionContext)} methods as it addresses more use cases.
     *
     * @param inObjects The input objects.
     * @param exec For {@link BufferedDataTable} creation and progress.
     * @return The output objects.
     * @throws Exception If the node execution fails for any reason.
     */
    protected PortObject[] execute(final PortObject[] inObjects, final ExecutionContext exec) throws Exception {

        // default implementation: the standard version needs to hold: all
        // ports are data ports!

        // (1) cast PortObjects to BufferedDataTable
        BufferedDataTable[] inTables =
            toBDTArray(inObjects, "Input port", "Likely reason: wrong version of NodeModel.execute() overwritten!");
        // (2) call old-fashioned, data-only execute
        BufferedDataTable[] outData = execute(inTables, exec);
        // (3) return new POs (upcast from BDT automatic)
        return outData;
    }

    /** Type casts the elements in the argument array to BDT and returns an array of it.
     * @param inObjects The objects to type cast, all expected to be null or BDT.
     * @param typeOfInputForError error message start, e.g. "Input port" or "Internal held object index"
     * @param endErrorString appended to the error, like "wrong version of NodeModel.execute() overwritten!"
     * @return ...
     * @throws IOException If any element is not a BDT
     */
    static BufferedDataTable[] toBDTArray(final PortObject[] inObjects, final String typeOfInputForError,
        final String endErrorString) throws IOException {
        BufferedDataTable[] inTables = new BufferedDataTable[inObjects.length];
        for (int i = 0; i < inObjects.length; i++) {
            try {
                inTables[i] = (BufferedDataTable)inObjects[i];
            } catch (ClassCastException cce) {
                throw new IOException(String.format("%s %d does not hold data table but %s; %s",
                    typeOfInputForError, i, inObjects[i].getClass().getSimpleName(), endErrorString));
            }
        }
        return inTables;
    }

    /**
     * This function is invoked by the <code>Node#executeNode()</code> method of the node (through the
     * <code>#executeModel(BufferedDataTable[],ExecutionMonitor)</code> method) only after all predecessor nodes have
     * been successfully executed and all data is therefore available at the input ports. Implement this function with
     * your task in the derived model.
     * <p>
     * The input data is available in the given array argument <code>inData</code> and is ensured to be neither
     * <code>null</code> nor contain <code>null</code> elements (with few non-standard exception, which are described in
     * more detail in {@link #execute(PortObject[], ExecutionContext)}).
     *
     * <p>
     * In order to create output data, you need to create objects of class <code>BufferedDataTable</code>. Use the
     * execution context argument to create <code>BufferedDataTable</code>.
     *
     * @param inData An array holding <code>DataTable</code> elements, one for each input.
     * @param exec The execution monitor for this execute method. It provides us with means to create new
     *            <code>BufferedDataTable</code>. Additionally, it should be asked frequently if the execution should be
     *            interrupted and throws an exception then. This exception might me caught, and then after closing all
     *            data streams, been thrown again. Also, if you can tell the progress of your task, just set it in this
     *            monitor.
     * @return An array of non- <code>null</code> DataTable elements with the size of the number of outputs. The result
     *         of this execution.
     * @throws Exception If you must fail the execution. Try to provide a meaningful error message in the exception as
     *             it will be displayed to the user.<STRONG>Please</STRONG> be advised to check frequently the canceled
     *             status by invoking <code>ExecutionMonitor#checkCanceled</code> which will throw an
     *             <code>CanceledExcecutionException</code> and abort the execution.
     */
    protected BufferedDataTable[] execute(final BufferedDataTable[] inData, final ExecutionContext exec)
        throws Exception {
        throw new IOException("NodeModel.execute() implementation missing!");
    }

    /**
     * Invokes the abstract <code>#reset()</code> method of the derived model.
     * In addition, this method resets all hilite handlers, and notifies all
     * views about the changes.
     */
    final void resetModel() {
        try {
            setWarningMessage(null);
            // reset in derived model
            reset();
        } catch (Throwable t) {
            String name = t.getClass().getSimpleName();
            m_logger.coding("Reset failed due to a " + name, t);
        } finally {
            // reset these property handlers
            resetHiLiteHandlers();
            setHasContent(false); // also fires stateChanged()
        }
    }

    /**
     * Override this function in the derived model and reset your
     * <code>NodeModel</code>. All components should unregister themselves
     * from any observables (at least from the hilite handler right now). All
     * internally stored data structures should be released. User settings
     * should not be deleted/reset though.
     */
    protected abstract void reset();

    /** Called by the framework when the node is disposed, for instance if
     * the workflow is closed or the node is deleted by the user. Subclasses may
     * override this method to do further cleanup. This method is called
     * independent of whether this node is or has ever been executed.
     */
    protected void onDispose() {
        // empty, potentially overridden in sub-classes
    }

    /**
     * Notifies all registered views of a change of the underlying model. It is
     * called by functions of the abstract class that modify the model (like
     * <code>#executeModel()</code> and <code>#resetModel()</code> ).
     */
    protected final void stateChanged() {
        for (AbstractNodeView<?> view : m_views) {
            try {
                view.callModelChanged();
            } catch (Exception e) {
                String msg =
                    "View [" + view.getViewName() + "] caused an error while displaying new contents: "
                        + e.getMessage();
                setWarningMessage(msg);
                m_logger.debug(msg, e);
            }
        }
    }

    /**
     * This method can be called from the derived model in order to inform the
     * views about changes of the settings or during execution, if you want the
     * views to show the progress, and if they can display models half way
     * through the execution. In the view
     * <code>NodeView#updateModel(Object)</code> is called and needs to
     * be overridden.
     *
     * @param arg The argument you want to pass.
     */
    protected final void notifyViews(final Object arg) {
        m_logger.assertLog(NodeContext.getContext() != null,
                "No node context available, please check call hierarchy and fix it");

        for (AbstractNodeView<?> view : m_views) {
            view.updateModel(arg);
        }
    }

    /**
     * This implementation is empty. Subclasses may override this method
     * in order to be informed when the hilite handler changes at the inport,
     * e.g. when the node (or an preceding node) is newly connected.
     *
     * @param inIndex The index of the input.
     * @param hiLiteHdl The <code>HiLiteHandler</code> at input index.
     *         May be <code>null</code> when not available, i.e. not properly
     *         connected.
     * @throws IndexOutOfBoundsException If the <code>inIndex</code> is not in
     *          the range of inputs.
     */
    protected void setInHiLiteHandler(final int inIndex,
            final HiLiteHandler hiLiteHdl) {
        assert inIndex >= 0;
        assert hiLiteHdl == hiLiteHdl;
    }

    /**
     * Sets a new <code>HiLiteHandler</code> for the given input.
     *
     * This method is called by the corresponding <code>Node</code> in order
     * to set the <code>HiLiteHandler</code> for the given input port.
     *
     * @param in The input index.
     * @param hdl The new <code>HiLiteHandler</code>.
     *
     * @see #setInHiLiteHandler(int, HiLiteHandler)
     */
    final void setNewInHiLiteHandler(final int in, final HiLiteHandler hdl) {
        if (m_inHiLiteHdls[in] == hdl) {
            // only do something (calls notification and state change!)
            // if there really is a new HiLiteHandler.
            return;
        }
        m_inHiLiteHdls[in] = hdl;
        int simulatedPortIndex = getSimulatedHiliteHandlerPortIndex(in);
        if (simulatedPortIndex >= 0) {
            setInHiLiteHandler(simulatedPortIndex, hdl);
        }
        stateChanged();
    }

    /**
     * Returns the <code>HiLiteHandler</code> for the given input index, if the
     * current in-port hilite handler is <code>null</code> an
     * <code>HiLiteHandlerAdapter</code> is created and returned.
     *
     * @param inIndex in-port index
     * @return <code>HiLiteHandler</code> for the given input index
     * @throws IndexOutOfBoundsException if the <code>inIndex</code> is not in
     *             the range of inputs
     */
    public final HiLiteHandler getInHiLiteHandler(final int inIndex) {
        int correctIndex = getTrueHiliteHandlerPortIndex(inIndex);
        if (m_inHiLiteHdls[correctIndex] == null) {
            return HILITE_ADAPTER;
        }
        return m_inHiLiteHdls[correctIndex];
    }

    /** Returns the argument. This method is overridden in class
     * {@link NodeModel} to handle incoming model ports appropriately
     * (no hilite handlers at deprecated model ports).
     * @param portIndex The simulated port index
     * @return The true port index
     */
    int getTrueHiliteHandlerPortIndex(final int portIndex) {
        return portIndex;
    }

    /** Returns the argument. This method is overridden in class
     * {@link NodeModel} to handle incoming model ports appropriately
     * (no hilite handlers at deprecated model ports).
     * @param portIndex The true port index
     * @return The simulated port index
     */
    int getSimulatedHiliteHandlerPortIndex(final int portIndex) {
        return portIndex;
    }

    /**
     * Returns the <code>HiLiteHandler</code> for the given output index. This
     * default implementation simply passes on the handler of input port 0 or
     * generates a new one if this node has no inputs. <br>
     * <br>
     * This method is intended to be overridden
     *
     * @param outIndex The output index.
     * @return <code>HiLiteHandler</code> for the given output port.
     * @throws IndexOutOfBoundsException If the index is not in output's range.
     */
    protected HiLiteHandler getOutHiLiteHandler(final int outIndex) {
        if (outIndex < 0 || outIndex >= getNrOutPorts()) {
            throw new IndexOutOfBoundsException("index=" + outIndex);
        }
        // if we have no inputs we create a new instance (but only one...)
        if (getNrInPorts() == 0) {
            if (m_inHiLiteHdls[0] == null) {
                m_inHiLiteHdls[0] = new HiLiteHandler();
            }
            return m_inHiLiteHdls[0];
        }
        int firstBDTPort = 0;
        for (int i = 0; i < getNrInPorts(); i++) {
            if (getInPortType(i).equals(BufferedDataTable.TYPE)) {
                firstBDTPort = i;
                break;
            }
        }
        return getInHiLiteHandler(firstBDTPort);
    }

    /**
     * Resets all internal <code>HiLiteHandler</code> objects if the number of
     * inputs is zero.
     */
    private void resetHiLiteHandlers() {
        // if we have no inputs we have created a new instance.
        // we need to reset it here then.
        if (getNrInPorts() == 0) {
            for (int i = 0; i < m_inHiLiteHdls.length; i++) {
                if (m_inHiLiteHdls[i] != null) {
                    m_inHiLiteHdls[i].fireClearHiLiteEvent();
                }
            }
        }
    }

    /**
     * This function is called when something changes that could affect the
     * output <code>DataTableSpec</code> elements. E.g. after a reset,
     * execute, (dis-)connect, and object creation (model instantiation).
     * <p>
     * The function calls <code>#configure()</code> to receive the updated
     * output DataTableSpecs, if the model is not executed yet. After execution
     * the DataTableSpecs are simply taken from the output DataTables.
     *
     * @param inSpecs An array of input <code>DataTableSpec</code> elements,
     *            either the array or each of its elements can be
     *            <code>null</code>.
     * @return An array where each element indicates if the outport has changed.
     * @throws InvalidSettingsException if the current settings don't go along
     *             with the table specs
     */
    final PortObjectSpec[] configureModel(final PortObjectSpec[] inSpecs)
            throws InvalidSettingsException {
        assert inSpecs.length == getNrInPorts();

        setWarningMessage(null);

        PortObjectSpec[] copyInSpecs = new PortObjectSpec[getNrInPorts()];
        PortObjectSpec[] newOutSpecs;

        System.arraycopy(inSpecs, 0, copyInSpecs, 0, inSpecs.length);
        // make sure we conveniently have TableSpecs.
        // Rather empty ones than null
        for (int i = 0; i < copyInSpecs.length; i++) {
            if (copyInSpecs[i] == null
                    && BufferedDataTable.TYPE.equals(m_inPortTypes[i])
                    && !m_inPortTypes[i].isOptional()) {
                // only mimic empty table for real table connections
                copyInSpecs[i] = new DataTableSpec();
            }
            // only weak port compatibility check during connect
            // (model reader can be connected to any model port)
            // complain if actual types are incompatible.
            Class<? extends PortObjectSpec> expected =
                m_inPortTypes[i].getPortObjectSpecClass();
            if (copyInSpecs[i] != null  // i.e. skip only "optional and not connected"
                    && !expected.isAssignableFrom(copyInSpecs[i].getClass())
                    && !(copyInSpecs[i] instanceof InactiveBranchPortObjectSpec)) {
                StringBuilder b = new StringBuilder("Incompatible port spec");
                if (copyInSpecs.length > 1) {
                    b.append(" at port ").append(i);
                }
                b.append(", expected: ").append(expected.getSimpleName());
                b.append(", actual: ").append(
                        copyInSpecs[i].getClass().getSimpleName());
                throw new InvalidSettingsException(b.toString());
            }
        }

        // CALL CONFIGURE
        newOutSpecs = configure(copyInSpecs);
        if (newOutSpecs == null) {
            newOutSpecs = new PortObjectSpec[getNrOutPorts()];
        }
        // check output object spec length
        if (newOutSpecs.length != getNrOutPorts()) {
            m_logger.error("Output spec-array length invalid: "
                    + newOutSpecs.length + " <> " + getNrOutPorts());
            newOutSpecs = new PortObjectSpec[getNrOutPorts()];
        }
        return newOutSpecs;
    }

    /**
     * Configure method for general port types. The argument specs represent the input object specs and are guaranteed
     * to be subclasses of the {@link PortObjectSpec PortObjectSpecs} that are defined through the {@link PortType
     * PortTypes} given in the {@link NodeModel#NodeModel(PortType[], PortType[]) constructor} unless this model is an
     * {@link InactiveBranchConsumer} (most nodes are not). Similarly, the returned output specs need to comply with
     * their port types spec class (otherwise an error is reported by the framework). They may also be null (out spec
     * not known at time of configuration) or
     * {@linkplain org.knime.core.node.port.flowvariable.FlowVariablePortObjectSpec inactive} (output and downstream
     * nodes are inactive).
     *
     * <p>
     * For a general description of the configure method refer to the description of the specialized
     * {@link #configure(DataTableSpec[])} methods as it addresses more use cases.
     *
     * @param inSpecs The input data table specs. Items of the array could be null if no spec is available from the
     *            corresponding input port (i.e. not connected or upstream node does not produce an output spec). If a
     *            port is of type {@link BufferedDataTable#TYPE} and no spec is available the framework will replace
     *            null by an empty {@link DataTableSpec} (no columns) unless the port is marked as optional as per
     *            constructor.
     * @return The output objects specs or null.
     * @throws InvalidSettingsException If this node can't be configured.
     */
    protected PortObjectSpec[] configure(final PortObjectSpec[] inSpecs) throws InvalidSettingsException {

        // default implementation: the standard version needs to hold: all
        // ports are data ports!

        // (1) cast PortObjectSpecs to DataTableSpecs
        DataTableSpec[] inDataSpecs = new DataTableSpec[inSpecs.length];
        for (int i = 0; i < inSpecs.length; i++) {
            try {
                inDataSpecs[i] = (DataTableSpec)inSpecs[i];
            } catch (ClassCastException cce) {
                throw new InvalidSettingsException("Input Port " + i + " does not hold data table specs. "
                    + "Likely reason: wrong version" + " of NodeModel.configure() overwritten!");
            }
        }
        // (2) call old-fashioned, data-only configure
        DataTableSpec[] outDataSpecs = configure(inDataSpecs);
        // (3) return new POs (upcast from DataSpecs automatic)
        return outDataSpecs;
    }

    /**
     * This function is called whenever the derived model should re-configure and generate the expected output specs.
     * Based on the given input data table spec(s) and the current model's settings, the derived model has to calculate
     * the output data table spec and return them.
     * <p>
     * For ordinary(*) nodes the passed DataTableSpec elements are never <code>null</code> but can be empty. The model
     * may return <code>null</code> data table spec(s) for the outputs. Note, after the model has been executed this
     * function will not be called anymore, as the output DataTableSpecs are then being pulled from the output
     * DataTables. A derived <code>NodeModel</code> that cannot provide any DataTableSpecs at its outputs before
     * execution (because the table structure is unknown at this point) can return an array containing just
     * <code>null</code> elements. As an example consider a "Transpose" node that flips columns to rows -- there is no
     * way to determine the table spec at time of configuration as the number of rows (which is the number of new
     * columns at the output) is unknown though the node is still executable.
     *
     * <p>
     * (*)For nodes that support optional inputs or may have inactive outputs it's better to override
     * {@link #configure(PortObjectSpec[])}.
     * <p>
     * Implementation note: This method is called from the {@link #configure(PortObjectSpec[])} method unless that
     * method is overwritten.
     *
     * @param inSpecs The input data table specs (as many as this model has inputs). Do NOT modify the contents of this
     *            array. If no spec is available for any given port (because the port is not connected or the previous
     *            node does not produce a spec) the framework will pass an empty {@link DataTableSpec} (no columns)
     *            unless the port is marked as {@link PortType#isOptional() optional} (in which case the array element
     *            is null).
     * @return An array of DataTableSpecs (as many as this model has outputs) They will be propagated to connected
     *         successor nodes. <code>null</code> DataTableSpec elements are changed to empty once.
     *
     * @throws InvalidSettingsException if the <code>#configure()</code> failed, that is, the settings are inconsistent
     *             with given DataTableSpec elements.
     */
    protected DataTableSpec[] configure(final DataTableSpec[] inSpecs) throws InvalidSettingsException {
        throw new InvalidSettingsException("NodeModel.configure()" + " implementation missing!");
    }

    /////////////////////////
    // Warning handling
    /////////////////////////

    /** Method being called when node is restored. It does not notify listeners.
     * @param warningMessage The message as written to the workflow file
     */
    final void restoreWarningMessage(final String warningMessage) {
        m_warningMessage = warningMessage;
    }

    /**
     * Sets an optional warning message by the implementing node model.
     *
     * @param warningMessage the warning message to set
     */
    protected final void setWarningMessage(final String warningMessage) {
        // message changed, set new one and notify listeners.
        m_warningMessage = warningMessage;
        notifyWarningListeners(m_warningMessage);
    }

    /**
     * Get the most recently set warning message.
     * @return the warningMessage that is currently set (or null)
     */
    protected final String getWarningMessage() {
        return m_warningMessage;
    }

    /**
     * Adds a warning listener to this node. Ignored if the listener is already
     * registered.
     *
     * @param listener The listener to add.
     */
    public void addWarningListener(final NodeModelWarningListener listener) {
        if (listener == null) {
            throw new NullPointerException(
                    "NodeModel message listener must not be null!");
        }
        m_warningListeners.add(listener);
    }

    /**
     * Removes a warning listener from this node. Ignored if the listener is
     * not registered.
     *
     * @param listener The listener to remove.
     */
    public void removeWarningListener(
            final NodeModelWarningListener listener) {
        if (!m_warningListeners.remove(listener)) {
            m_logger.debug("listener was not registered: " + listener);
        }
    }

    /**
     * Notifies all listeners that the warning of this node has changed.
     * @param warning message
     */
    public void notifyWarningListeners(final String warning) {
        for (NodeModelWarningListener listener : m_warningListeners) {
            try {
                listener.warningChanged(warning);
            } catch (Throwable t) {
                m_logger.error("Exception while notifying NodeModel listeners",
                        t);
            }
        }
    }

    /** Credentials provider, set by the NodeContainer (via) Node before
     * configure/execute. */
    private CredentialsProvider m_credentialsProvider;

    /** Framework method to update credentials provider before
     * configure/execute.
     * @param provider The provider for credentials. */
    final void setCredentialsProvider(final CredentialsProvider provider) {
        m_credentialsProvider = provider;
    }

    /** Accessor to credentials defined on a workflow. The method will return
     * a non-null provider during {@link #configure(DataTableSpec[])} and
     * {@link #execute(BufferedDataTable[], ExecutionContext)} (or their
     * respective {@link PortObject}-typed counterparts). Sub-classes can
     * read out credentials here. Any invocation of the
     * {@link CredentialsProvider#get(String)} method will register this node
     * as client to the requested credentials, indicating that theses
     * credentials need to be available upon load or in a remote execution of
     * this node (e.g. cluster or server execution). The credentials identifier
     * (its {@link ICredentials#getName()} should be part of the configuration,
     * i.e. chosen by the user in the configuration dialog.
     *
     * @return A provider for credentials available in this workflow.
     */
    protected final CredentialsProvider getCredentialsProvider() {
        return m_credentialsProvider;
    }

    /** Holds the {@link FlowObjectStack} of this node. */
    private FlowObjectStack m_flowObjectStack;

    /** Variables that were added by the node model. This is to fix bug 1771
     * (flow object stack contains obsolete items). These elements will be
     * pushed on the real node stack after execute. */
    private FlowObjectStack m_outgoingFlowObjectStack;

    /** Get the value of the String variable with the given name leaving the
     * flow variable stack unmodified.
     * @param name Name of the variable
     * @return The value of the string variable
     * @throws NullPointerException If the argument is null
     * @throws NoSuchElementException If no such variable with the correct
     * type is available.
     * @since 2.8
     */
    public final String peekFlowVariableString(final String name) {
        try {
            return m_outgoingFlowObjectStack.peekFlowVariable(
                    name, FlowVariable.Type.STRING).getStringValue();
        } catch (NoSuchElementException e) {
            return m_flowObjectStack.peekFlowVariable(
                    name, FlowVariable.Type.STRING).getStringValue();
        }
    }

    /** Put a new variable of type double onto the stack. If such variable
     * already exists, its value will be (virtually) overwritten.
     * @param name The name of the variable.
     * @param value The assignment value for the variable
     * @throws NullPointerException If the name argument is null.
     */
    protected final void pushFlowVariableDouble(
            final String name, final double value) {
        m_outgoingFlowObjectStack.push(new FlowVariable(name, value));
    }

    /** Get the value of the double variable with the given name leaving the
     * variable stack unmodified.
     * @param name Name of the variable
     * @return The assignment value of the variable
     * @throws NullPointerException If the argument is null
     * @throws NoSuchElementException If no such variable with the correct
     * type is available.
     * @since 2.8
     */
    public final double peekFlowVariableDouble(final String name) {
        try {
            return m_outgoingFlowObjectStack.peekFlowVariable(
                    name, FlowVariable.Type.DOUBLE).getDoubleValue();
        } catch (NoSuchElementException e) {
            return m_flowObjectStack.peekFlowVariable(
                    name, FlowVariable.Type.DOUBLE).getDoubleValue();
        }
    }

    /** Put a new variable of type integer onto the stack. If such variable
     * already exists, its value will be (virtually) overwritten.
     * @param name The name of the variable.
     * @param value The assignment value for the variable
     * @throws NullPointerException If the name argument is null.
     */
    protected final void pushFlowVariableInt(
            final String name, final int value) {
        m_outgoingFlowObjectStack.push(new FlowVariable(name, value));
    }

    /** Get the value of the integer variable with the given name leaving the
     * variable stack unmodified.
     * @param name Name of the variable
     * @return The value of the integer variable
     * @throws NullPointerException If the argument is null
     * @throws NoSuchElementException If no such variable with the correct
     * type is available.
     * @since 2.8
     */
    public final int peekFlowVariableInt(final String name) {
        try {
            return m_outgoingFlowObjectStack.peekFlowVariable(
                    name, FlowVariable.Type.INTEGER).getIntValue();
        } catch (NoSuchElementException e) {
            return m_flowObjectStack.peekFlowVariable(
                    name, FlowVariable.Type.INTEGER).getIntValue();
        }
    }

    /** Put a new variable of type String onto the stack. If such variable
     * already exists, its value will be (virtually) overwritten.
     * @param name The name of the variable.
     * @param value The assignment value for the variable
     * @throws NullPointerException If the name argument is null.
     */
    protected final void pushFlowVariableString(
            final String name, final String value) {
        m_outgoingFlowObjectStack.push(new FlowVariable(name, value));
    }

    FlowObjectStack getFlowObjectStack() {
        return m_flowObjectStack;
    }

    void setFlowObjectStack(final FlowObjectStack scsc,
            final FlowObjectStack outgoingFlowObjectStack) {
        m_flowObjectStack = scsc;
        m_outgoingFlowObjectStack = outgoingFlowObjectStack;
    }

    /** @return list of added flow variables in this node.
     * @deprecated This method was never meant to be public API, the method
     * scope will be reduced to package visibility in a future minor release.
     * Clients should always use the
     * {@link #pushFlowVariableDouble(String, double)} and
     * {@link #peekFlowVariableDouble(String)} methods (similar for String or
     * int) or {@link #getAvailableFlowVariables()}.
     * @since v2.3.0
     */
    // deprecated as of v2.3.2 - should reduce scope to package in the future
    // (also removing deprecated flag), see bug 2641 U
    @Deprecated
    public FlowObjectStack getOutgoingFlowObjectStack() {
        return m_outgoingFlowObjectStack;
    }

    /** Get all flow variables currently available at this node. The keys of the
     * returned map will be the identifiers of the flow variables and the values
     * the flow variables itself. The map is non-modifiable.
     *
     * <p>The map contains all flow variables, i.e. the variables that are
     * provided as part of (all) input connections and the variables that were
     * pushed onto the stack by this node itself (which is different from
     * the {@link NodeDialogPane#getAvailableFlowVariables()} method, which
     * only returns the variables provided at the input.
     * @return A new map of available flow variables in a non-modifiable map
     *         (never null).
     * @since 2.3.3
     */
    public final Map<String, FlowVariable> getAvailableFlowVariables() {
        Map<String, FlowVariable> result =
            new LinkedHashMap<String, FlowVariable>();
        if (m_flowObjectStack != null) {
            result.putAll(m_flowObjectStack.getAvailableFlowVariables());
            result.putAll(
                    m_outgoingFlowObjectStack.getAvailableFlowVariables());
        }
        return Collections.unmodifiableMap(result);
    }

    /** Get all flow variables currently available at the input of this node.
     * The keys of the returned map will be the identifiers of the flow
     * variables and the values the flow variables itself. The map is
     * non-modifiable.
     *
     * <p>The map contains only flow variables that are provided as part of
     * (all) input connections (which is same as the list returned in the
     * dialog by calling {@link NodeDialogPane#getAvailableFlowVariables()}).
     * @return A new map of input flow variables in a non-modifiable map
     *         (never null).
     * @since 2.6
     */
    public final Map<String, FlowVariable> getAvailableInputFlowVariables() {
        Map<String, FlowVariable> result =
            new LinkedHashMap<String, FlowVariable>();
        if (m_flowObjectStack != null) {
            result.putAll(m_flowObjectStack.getAvailableFlowVariables());
        }
        return Collections.unmodifiableMap(result);
    }

    /** @deprecated This method has been replaced by
     * {@link #pushFlowVariableString(String, String)}.
     * It will be removed in future versions.
     */
    @Deprecated
    protected final void pushScopeVariableString(
            final String name, final String value) {
        pushFlowVariableString(name, value);
    }

    /** @deprecated This method has been replaced by
     * {@link #peekFlowVariableString(String)}.
     * It will be removed in future versions.
     */
    @Deprecated
    protected final String peekScopeVariableString(final String name) {
        return peekFlowVariableString(name);
    }

    /** @deprecated This method has been replaced by
     * {@link #pushFlowVariableDouble(String, double)}.
     * It will be removed in future versions.
     */
    @Deprecated
    protected final void pushScopeVariableDouble(
            final String name, final double value) {
        pushFlowVariableDouble(name, value);
    }

    /** @deprecated This method has been replaced by
     * {@link #peekFlowVariableDouble(String)}.
     * It will be removed in future versions.
     */
    @Deprecated
    protected final double peekScopeVariableDouble(final String name) {
        return peekFlowVariableDouble(name);
    }

    /** @deprecated This method has been replaced by
     * {@link #pushFlowVariableInt(String, int)}.
     * It will be removed in future versions.
     */
    @Deprecated
    protected final void pushScopeVariableInt(
            final String name, final int value) {
        pushFlowVariableInt(name, value);
    }

    /** @deprecated This method has been replaced by
     * {@link #peekFlowVariableInt(String)}.
     * It will be removed in future versions.
     */
    @Deprecated
    protected final int peekScopeVariableInt(final String name) {
        return peekFlowVariableInt(name);
    }

    //////////////////////////////////////////
    // Loop Support...
    //
    // TODO: maybe all of this should be moved into an adaptor class
    // "LoopNodeModelAdapter" which keeps the node's role and all of
    // the loop specific stuff? Later...
    //
    //////////////////////////////////////////

    /** Informs WorkflowManager after execute to continue the loop.
     * Call by the end of the loop! This will result in both
     * this Node as well as the creator of the FlowLoopContext to be
     * queued for execution once again. In this case the node can return
     * an empty table after execution.
     *
     * Called on LoopTail Node's only.
     */
    protected final void continueLoop() {
        if (!(this instanceof LoopEndNode)) {
            throw new IllegalStateException(
                "continueLoop called from non-end node (Coding Error)!");
        }
        FlowLoopContext slc = m_flowObjectStack.peek(FlowLoopContext.class);
        if (slc != null && slc.isInactiveScope()) {
            m_logger.coding("Encountered an inactive FlowLoopContext in continueLoop.");
            // continue with historically "correct" solution:
            slc = m_flowObjectStack.peekScopeContext(FlowLoopContext.class, false);
        }
        if (slc == null) {
            // wrong wiring of the pipeline: head seems to be missing!
            throw new IllegalStateException(
                    "Missing Loop Start in Pipeline!");
        }
        m_loopContext = slc;
        // note that the WFM will set the tail ID so we can retrieve it
        // in the head node!
    }

    /** Informs WorkflowManager if the nodes inside the loop (= the loop
     * body) have to be reset & configured inbetween iterations. Default
     * behavior is to reset/configure everytime.
     */
    protected boolean resetAndConfigureLoopBody() {
        return true;
    }

    private FlowLoopContext m_loopContext;

    final FlowLoopContext getLoopContext() {
        return m_loopContext;
    }

    /**
     * Return appropriate FlowLoopContext object depending on the type of ScopeStartNode.
     *
     * @return initial FlowLoopContext object to be put on stack.
     */
    final FlowScopeContext getInitialScopeContext() {
        if (this instanceof LoopStartNode) {
            return new FlowLoopContext();
        }
        if (this instanceof ScopeStartNode) {
            return new FlowTryCatchContext();
        }
        return null;
    }

    final void clearLoopContext() {
        m_loopContext = null;
    }

    private boolean m_pauseAfterNextExecution = false;

    final void setPauseLoopExecution(final boolean ple) {
        m_pauseAfterNextExecution = ple;
    }

    final boolean getPauseLoopExecution() {
        return m_pauseAfterNextExecution;
    }

    private LoopEndNode m_loopEndNode = null;

    /** Access method for loop start nodes to access their respective
     * loop end. This method returns null if this node is not a loop start or
     * the loop is not correctly closed by the user.
     * @return The loop end node or null. Clients typically test and cast to
     * an expected loop end instance.
     * @see #getLoopStartNode()
     */
    protected final LoopEndNode getLoopEndNode() {
        return m_loopEndNode;
    }

    /** Setter used by framework to update loop end node.
     * @param end The end node of the loop (if this is a start node). */
    void setLoopEndNode(final LoopEndNode end) {
        m_loopEndNode = end;
    }

    private LoopStartNode m_loopStartNode = null;

    /** Access method for loop end nodes to access their respective loop start.
     * This method returns null if this node is not a loop end or the loop is
     * not correctly closed by the user.
     * @return The loop start node or null. Clients typically test and cast to
     * an expected loop start instance.
     * @see #getLoopEndNode()
     */
    protected final LoopStartNode getLoopStartNode() {
        return m_loopStartNode;
    }

    /** Setter used by framework to update loop start node.
     * @param start The start node of the loop (if this is a end node). */
    void setLoopStartNode(final LoopStartNode start) {
        m_loopStartNode = start;
    }

    //////////////////////////////////////////
    // Streamable support
    //////////////////////////////////////////

    /**
     * Streaming API (pending):
     * Defines properties on the input ports when used in a streamed and/or
     * distributed fashion.
     *
     * <p>
     * A data input is streamed when the node implementation only needs to see
     * each data record once (no iterative access), otherwise it's non-streamed.
     * If a port is streamed the
     * {@link StreamableOperator#runFinal(PortInput[], PortOutput[], ExecutionContext)}
     * method will provide the input as a {@link RowInput} object, to which the
     * client implementation can safely type-cast to. For non-streamed ports the
     * input is represented by an instance of {@link PortObjectInput}. Non-data
     * ports (not {@link BufferedDataTable}) are always non-streamed.
     *
     * <p>
     * An data input may be distributable (= parallelizable), in which case the
     * data is processed in paralleled (possibly scattered in the cloud).
     * Non-data ports are always non-distributable (but the execution may still
     * take place in a distributed fashion if another port is distributed -- any
     * non-distributable port is then simply duplicated as required).
     *
     * @return An array with the port role for each input port. Null elements
     *         are not allowed. The default implementation marks each input as
     *         {@link InputPortRole#NONDISTRIBUTED_NONSTREAMABLE}.
     * @since 2.6
     * @noreference This method is not intended to be referenced by clients.
     * @nooverride This method is currently not intended to be overwritten
     *             as it describes pending API.
     */
    public InputPortRole[] getInputPortRoles() {
        InputPortRole[] result = new InputPortRole[getNrInPorts()];
        Arrays.fill(result, InputPortRole.NONDISTRIBUTED_NONSTREAMABLE);
        return result;
    }

    /**
     * Streaming API (pending):
     * Similar to {@link #getInputPortRoles()} describes the role of the output.
     * An output is distributable when the (distributed!) input directly maps to
     * the output without any further merge or reduction step (which is
     * otherwise described by the {@link #createMergeOperator()}). Only data
     * outputs can be distributable, any other (model) output is always
     * non-distributable.
     *
     * The input- and output roles define the place where the output data is
     * generated:
     *
     * <ul>
     * <li>If the input data (and hence also the output data) is
     * non-distributable, the output will be generated by the
     * {@link StreamableOperator#runFinal(PortInput[], PortOutput[], ExecutionContext)}
     * method. Only one instance of the operator is used.
     * <li>If both the input and output data is distributable the output is
     * created by the
     * {@link StreamableOperator#runFinal(PortInput[], PortOutput[], ExecutionContext)}
     * method, too. Note that in this case there are several instances of a
     * {@link StreamableOperator} (either representing different threads in the
     * same JVM or distributed in a compute cluster).
     * <li>If the input is distributable but the output is non-distributable,
     * the output is created in the
     * {@link NodeModel#finishStreamableExecution(StreamableOperatorInternals, ExecutionContext, PortOutput[])}
     * implementation. The client implementation must also overwrite the
     * {@link NodeModel#createMergeOperator()} method. The implementation of
     * {@link StreamableOperator#runFinal(PortInput[], PortOutput[], ExecutionContext)}
     * must not return or push any result into the {@link PortOutput} representations.
     * </ul>
     *
     * In case a node has "mixed" outputs (e.g. a distributable data output and
     * a non-distributable model output) the output objects are produced at two
     * different locations: The data in the {@link StreamableOperator} instances
     * and the model after the merge in the NodeModel.
     *
     * @return The output roles for each of the output ports, never null.
     * The default implementation returns {@link OutputPortRole#NONDISTRIBUTED}.
     * @since 2.6
     * @noreference This method is not intended to be referenced by clients.
     * @nooverride This method is currently not intended to be overwritten
     *             as it describes pending API.
     */
    public OutputPortRole[] getOutputPortRoles() {
        OutputPortRole[] result = new OutputPortRole[getNrOutPorts()];
        Arrays.fill(result, OutputPortRole.NONDISTRIBUTED);
        return result;
    }

    // isDistributable or (isStreamable xor isBuffered)

    /**
     * Streaming API (pending):
     * Factory method for a streamable operator that is used to execute this
     * node. The default implementation returns a standard operator that wraps
     * the {@link #execute(PortObject[], ExecutionContext)} method. Subclasses
     * may override it to return a new operator that follows the data handling
     * described by the {@link #getInputPortRoles()} and
     * {@link #getOutputPortRoles()} methods.
     *
     * <p>
     * This method is called by the node executor once or multiple times
     * depending on the input roles. If any input is distributable, the method
     * is called multiple times (for each partition once), possibly on different
     * (remote) clones of this NodeModel.
     *
     * @param partitionInfo The partition info describing the chunk (if
     *            distributable).
     * @param inSpecs The port object specs of the input ports. These are
     *            identical to the specs that
     *            {@link #configure(PortObjectSpec[])} was last called with
     *            (also on the remote side).
     * @return A new operator for the (chunk) execution.
     * @throws InvalidSettingsException Usually not thrown in the client but
     *             still part of the method signature as implementations often
     *             run the same methods as during configure. (This method is not
     *             being called when configure fails.)
     * @since 2.6
     * @noreference This method is not intended to be referenced by clients.
     * @nooverride This method is currently not intended to be overwritten as it
     *             describes pending API.
     */
    public StreamableOperator createStreamableOperator(
            final PartitionInfo partitionInfo, final PortObjectSpec[] inSpecs)
        throws InvalidSettingsException {
        final int partitionIndex = partitionInfo.getPartitionIndex();
        if (partitionIndex != 0) {
            throw new IllegalStateException("Default implementation of a"
                    + "streaming execution should not be distributed (this "
                    + "appears to be partition " + partitionIndex + ")");
        }
        return new StreamableOperator() {

            @Override
            public void runFinal(final PortInput[] inputs,
                    final PortOutput[] outputs,
                    final ExecutionContext ctx) throws Exception {
                PortObject[] inObjects = new PortObject[inputs.length];
                for (int i = 0; i < inputs.length; i++) {
                    inObjects[i] = ((PortObjectInput)inputs[i]).getPortObject();
                }
                // add flow variable port and remove it later from result - executeModel expects it
                PortObject[] extendedInData = ArrayUtils.add(inObjects, 0, FlowVariablePortObject.INSTANCE);
                PortObject[] extendedOutData = executeModel(extendedInData, ExecutionEnvironment.DEFAULT, ctx);
                PortObject[] outObjects = ArrayUtils.remove(extendedOutData, 0);

                for (int i = 0; i < outputs.length; i++) {
                    if (getOutPortType(i).equals(BufferedDataTable.TYPE)) {
                        ((RowOutput)outputs[i]).setFully((BufferedDataTable)outObjects[i]);
                    } else {
                        ((PortObjectOutput)outputs[i]).setPortObject(outObjects[i]);
                    }
                }
            }
        };
    }

    /**
     * Streaming API (pending):
     * Used to initialize an iterative streamable execution. If the result is
     * non-null and {@link #iterate(StreamableOperatorInternals)} returns true,
     * the object will be used to initialize {@link StreamableOperator} on the
     * remote side, which are then run and merged using the
     * {@link MergeOperator}.
     *
     * <p>
     * This method only needs to be implemented if this node needs iterative
     * access on the data (e.g. k-means clustering, which iteratively
     * synchronizes cluster prototypes between remote streamable operators).
     *
     * @return Internals used to bootstrap the streamable operator. The
     * default implementation returns <code>null</code>.
     * @since 2.6
     * @noreference This method is not intended to be referenced by clients.
     * @nooverride This method is currently not intended to be overwritten as it
     *             describes pending API.
     */
    public StreamableOperatorInternals
        createInitialStreamableOperatorInternals() {
        return null;
    }

    /**
     * Streaming API (pending):
     * Called to determine whether the node requires an(other) iteration on the
     * data before the final results are computed. If <code>true</code> the
     * argument internals are transferred to the remote side and loaded into a
     * {@link StreamableOperator} on which {@link StreamableOperator#
     * runIntermediate(PortInput[], ExecutionContext)} is called.
     *
     * <p>This implementation returns <code>false</code>.
     * @since 2.6
     * @param internals the internals. Before the first iteration it will
     * be the result of {@link #createInitialStreamableOperatorInternals()},
     * any subsequent invocation will be called with a merged internals
     * (creating using {@link MergeOperator#
     * mergeIntermediate(StreamableOperatorInternals[])}).
     * @return If another iteration on {@link StreamableOperator#
     * runIntermediate(PortInput[], ExecutionContext)} is to be run.
     */
    public boolean iterate(final StreamableOperatorInternals internals) {
        return false;
    }

    /**
     * Streaming API (pending):
     * Finally determines the specifiction of the output (tables). In most cases
     * implementations just return the result of
     * {@link #configure(PortObjectSpec[])} here (which is also the default
     * implementation). In some cases the node needs access on the data to
     * determine the output spec (e.g. for nodes such as "Transpose" or
     * "One-to-Many"), which is iterated as described in
     * {@link #iterate(StreamableOperatorInternals)}.
     *
     * This method is called after
     * {@linkplain #iterate(StreamableOperatorInternals) iterate} returns
     * <code>false</code> to prepare the {@link RowOutput}. It will then call
     * the
     * {@link StreamableOperator#runFinal(
     * PortInput[], PortOutput[], ExecutionContext)}
     * method to compute the final output.
     *
     * @param internals The internals of the last "intermediate" merge.
     * @param inSpecs The input specs.
     * @return The specs describing the outputs that are computed by
     *         {@link StreamableOperator#runFinal(
     *         PortInput[], PortOutput[], ExecutionContext)} and
     *         {@link #finishStreamableExecution(
     *         StreamableOperatorInternals, ExecutionContext, PortOutput[])},
     *         never null (elements).
     * @throws InvalidSettingsException As described in the configure method.
     * @since 2.6
     */
    public PortObjectSpec[] computeFinalOutputSpecs(
            final StreamableOperatorInternals internals,
            final PortObjectSpec[] inSpecs) throws InvalidSettingsException {
        return configure(inSpecs);
    }

    /**
     * Streaming API (pending):
     * Factory method to create a merge operator that combines results created
     * in different {@link StreamableOperator} objects. This method must be
     * overwritten if the input is distributable but the output is not
     * (as it needs to prepare the final output that is then published by the
     * {@link #finishStreamableExecution(StreamableOperatorInternals,
     * ExecutionContext, PortOutput[])} method). It may be overwritten if
     * the output is distributable but some work needs to be done after
     * all operators have finished (e.g. setting some internals or
     * warning message).
     *
     * <p>
     * The default implementation returns <code>null</code> because input and
     * output are non distributable.
     *
     * @return A new merge operator or <code>null</code>.
     * @since 2.6
     * @noreference This method is not intended to be referenced by clients.
     * @nooverride This method is currently not intended to be overwritten as it
     *             describes pending API.
     */
    public MergeOperator createMergeOperator() {
        return null;
    }

    /**
     * Streaming API (pending):
     * Called by the executor if the data is processed in a distributed fashion
     * to create the final output result or update node internals (for instance
     * a warning message or view content). This method is called on the local
     * side. See also the API description for {@link #getOutputPortRoles()}.
     *
     * @param internals The merged internals of the streamable operators that
     *            processed the data. The internals object is created by one or
     *            multiple {@link MergeOperator} (as created by
     *            {@link #createMergeOperator()}).
     *
     * @param exec For progress reporting, cancelation, output creation.
     * @param output The array of the output representations. This method must
     *            only write to the slots that it is responsible for
     *            (non-distributed output).
     * @throws Exception Any exception to indicate an error, including
     *             cancelation.
     * @since 2.6
     * @noreference This method is not intended to be referenced by clients.
     * @nooverride This method is currently not intended to be overwritten as it
     *             describes pending API.
     */
    public void finishStreamableExecution(
            final StreamableOperatorInternals internals,
            final ExecutionContext exec,
            final PortOutput[] output) throws Exception {
        throw new IllegalStateException("Method must be implemented as a"
                + " merge operator was created.");
    }

    /**
     * Returns the logger for this node.
     *
     * @return a node logger
     * @since 2.8
     */
    protected final NodeLogger getLogger() {
        return m_logger;
    }
}
<|MERGE_RESOLUTION|>--- conflicted
+++ resolved
@@ -414,34 +414,24 @@
         return m_outPortTypes.length;
     }
 
-<<<<<<< HEAD
-    /**
+    /** Port type as specified in constructor.
      * @param index Index of inport
      * @return Type of port as specified in constructor.
      * @throws IndexOutOfBoundsException If index is invalid.
-=======
-    /** Port type as specified in constructor.
-     * @param index
-     * @return Type of the specified input port
+     * @since 2.12
      * @throws IndexOutOfBoundsException ...
->>>>>>> f1a0b139
      * @since 2.12
      */
     protected final PortType getInPortType(final int index) {
         return m_inPortTypes[index];
     }
 
-<<<<<<< HEAD
-    /**
+    /** Port type as specified in constructor.
      * @param index Index of outport
      * @return Type of port as specified in constructor.
      * @throws IndexOutOfBoundsException If index is invalid.
-=======
-    /** Port type as specified in constructor.
-     * @param index
-     * @return Type of the specified output port
+     * @since 2.12
      * @throws IndexOutOfBoundsException ...
->>>>>>> f1a0b139
      * @since 2.12
      */
     protected final PortType getOutPortType(final int index) {
