--- conflicted
+++ resolved
@@ -3,17 +3,10 @@
  * This source code, its documentation and all appendant files
  * are protected by copyright law. All rights reserved.
  *
-<<<<<<< HEAD
- * Copyright, 2003 - 2007
- * University of Konstanz, Germany.
- * Chair for Bioinformatics and Information Mining
- * Prof. Dr. Michael R. Berthold
-=======
  * Copyright, 2003 - 2008
  * University of Konstanz, Germany
  * Chair for Bioinformatics and Information Mining (Prof. M. Berthold)
  * and KNIME GmbH, Konstanz, Germany
->>>>>>> e116f9a6
  *
  * You may not modify, publish, transmit, transfer or sell, reproduce,
  * create derivative works from, distribute, perform, display, or in
