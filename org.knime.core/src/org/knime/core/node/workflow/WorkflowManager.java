<<<<<<< HEAD
/* 
 * -------------------------------------------------------------------
=======
/*
 * ------------------------------------------------------------------ *
>>>>>>> e116f9a6
 * This source code, its documentation and all appendant files
 * are protected by copyright law. All rights reserved.
 *
 * Copyright, 2003 - 2007
 * University of Konstanz, Germany
 * Chair for Bioinformatics and Information Mining (Prof. M. Berthold)
 * and KNIME GmbH, Konstanz, Germany
 *
 * You may not modify, publish, transmit, transfer or sell, reproduce,
 * create derivative works from, distribute, perform, display, or in
 * any way exploit any of the content, in whole or in part, except as
 * otherwise expressly permitted in writing by the copyright owner or
 * as specified in the license file distributed with this product.
 *
 * If you have any questions please contact the copyright holder:
 * website: www.knime.org
 * email: contact@knime.org
 * -------------------------------------------------------------------
 * 
 * History
 *   13.02.2005 (M. Berthold): created
 */
package org.knime.core.node.workflow;

import java.io.File;
import java.io.FileInputStream;
import java.io.FileOutputStream;
import java.io.IOException;
import java.lang.ref.WeakReference;
import java.util.ArrayList;
import java.util.Collection;
import java.util.Collections;
import java.util.HashMap;
import java.util.HashSet;
import java.util.Iterator;
import java.util.LinkedHashMap;
import java.util.LinkedList;
import java.util.List;
import java.util.Map;
import java.util.Set;
import java.util.WeakHashMap;
import java.util.concurrent.ConcurrentHashMap;
import java.util.concurrent.CopyOnWriteArrayList;
<<<<<<< HEAD
import java.util.concurrent.CountDownLatch;
=======
import java.util.concurrent.Executor;
import java.util.concurrent.Executors;
import java.util.concurrent.ThreadFactory;
>>>>>>> e116f9a6

import org.knime.core.data.container.ContainerTable;
import org.knime.core.internal.ReferencedFile;
import org.knime.core.node.BufferedDataTable;
import org.knime.core.node.CanceledExecutionException;
import org.knime.core.node.DefaultNodeProgressMonitor;
import org.knime.core.node.ExecutionMonitor;
import org.knime.core.node.InvalidSettingsException;
import org.knime.core.node.KNIMEConstants;
import org.knime.core.node.Node;
<<<<<<< HEAD
import org.knime.core.node.NodeFactory;
import org.knime.core.node.NodeLogger;
import org.knime.core.node.NodeProgressMonitor;
import org.knime.core.node.NodeSettings;
import org.knime.core.node.NodeSettingsRO;
import org.knime.core.node.NodeSettingsWO;
import org.knime.core.node.NodeStateListener;
import org.knime.core.node.NodeStatus;
import org.knime.core.util.FileLocker;
import org.knime.core.util.MutableInteger;
=======
import org.knime.core.node.NodeLogger;
import org.knime.core.node.NodeSettings;
import org.knime.core.node.NodeSettingsRO;
import org.knime.core.node.NodeSettingsWO;
import org.knime.core.node.NotConfigurableException;
import org.knime.core.node.PortObject;
import org.knime.core.node.PortObjectSpec;
import org.knime.core.node.PortType;
import org.knime.core.node.GenericNodeFactory.NodeType;
import org.knime.core.node.Node.LoopRole;
import org.knime.core.node.property.hilite.HiLiteHandler;
import org.knime.core.node.util.ConvenienceMethods;
import org.knime.core.node.workflow.ConnectionContainer.ConnectionType;
import org.knime.core.node.workflow.WorkflowPersistor.ConnectionContainerTemplate;
import org.knime.core.node.workflow.WorkflowPersistor.LoadResult;
import org.knime.core.node.workflow.WorkflowPersistor.WorkflowLoadResult;
import org.knime.core.node.workflow.WorkflowPersistor.WorkflowPortTemplate;
import org.knime.core.util.FileUtil;
>>>>>>> e116f9a6

/**
 * Manager for a workflow holding Nodes and the connecting edge information. The
 * information is stored in a graph based data structure and allows to access
 * predecessors and successors. For performance reasons this implementation is
 * specific to vertices being of type {@link org.knime.core.node.Node} and
 * (directed) edges connecting ports indicated by indices.
 * 
 * @author M. Berthold, University of Konstanz
 * @author Florian Georg, University of Konstanz
 * @author Thorsten Meinl, University of Konstanz
 */
public class WorkflowManager implements WorkflowListener {
    private class MyNodeStateListener implements NodeStateListener {
        /**
         * Callback for NodeContainer state-changed events. Update pool of
         * executable nodes if we are in "workflow execution" mode.
         * 
         * @param state The node state event type.
         * @param nodeID The node's ID.
         */
        public synchronized void stateChanged(final NodeStatus state,
                final int nodeID) {
            NodeContainer changedNode = m_nodesByID.get(nodeID);
            assert (changedNode != null);

            // if this is an event indicating the start of a node's execution:
            if (state instanceof NodeStatus.Reset) {
                fireWorkflowEvent(new WorkflowEvent.NodeReset(nodeID, null,
                        null));
            } else if (state instanceof NodeStatus.Configured) {
                fireWorkflowEvent(new WorkflowEvent.NodeConfigured(nodeID,
                        null, null));
            } else if (state instanceof NodeStatus.ExtrainfoChanged) {
                fireWorkflowEvent(new WorkflowEvent.NodeExtrainfoChanged(
                        nodeID, null, null));
            }
        }
    }

    /**
     * This class is the executor for the workflow. Note that there is only one
     * executor for a workflow and all its children.
     * 
     * @author Thorsten Meinl, University of Konstanz
     */
    private static class WorkflowExecutor implements NodeStateListener {
        private class MyNodePM extends DefaultNodeProgressMonitor {
            private final NodeContainer m_node;

            /**
             * Creates a new internal progress monitor for the workflow
             * executor.
             * 
             * @param node the node
             */
            public MyNodePM(final NodeContainer node) {
                m_node = node;
            }

            @Override
            public synchronized void setExecuteCanceled() {
                super.setExecuteCanceled();
                if (m_runningNodes.containsKey(m_node)) {
                    for (NodeContainer succ : m_node.getAllSuccessors()) {
                        if (m_waitingNodes.remove(succ) != null) {
                            succ.getWorkflowManager().fireWorkflowEvent(
                                    new WorkflowEvent.NodeFinished(
                                            succ.getID(), null, null));
                        }
                    }
                }

<<<<<<< HEAD
            }
        }

        private final Map<NodeContainer, NodeProgressMonitor> m_runningNodes =
                new ConcurrentHashMap<NodeContainer, NodeProgressMonitor>();

        private final Map<NodeContainer, NodeProgressMonitor> m_waitingNodes =
                new ConcurrentHashMap<NodeContainer, NodeProgressMonitor>();
=======
    /** Name of this workflow (usually displayed at top of the node figure). */
    private String m_name = "Workflow Manager";
    
    /** Summarization of internal nodes' message(s). */
    private NodeMessage m_nodeMessage = NodeMessage.NONE;
    
    /** Executor for asynchronous event notification. */
    private static final Executor WORKFLOW_NOTIFIER =
        Executors.newSingleThreadExecutor(new ThreadFactory() {
            /** {@inheritDoc} */
            @Override
            public Thread newThread(final Runnable r) {
                Thread t = new Thread(r, "KNIME-Workflow-Notifier");
                t.setDaemon(true);
                t.setPriority(Thread.MIN_PRIORITY);
                return t;
            }
        });
    
    // Nodes held in this workflow:

    /** mapping from NodeID to Nodes. */
    private final TreeMap<NodeID, NodeContainer> m_nodes =
        new TreeMap<NodeID, NodeContainer>();

    // Connections (by node, source and destination). Note that meta
    // connections (in- and outgoing of this workflow) are also part
    // of these maps.

    /** mapping from source NodeID to set of outgoing connections. */
    private final TreeMap<NodeID, Set<ConnectionContainer>>
        m_connectionsBySource =
        new TreeMap<NodeID, Set<ConnectionContainer>>();
    /** mapping from destination NodeID to set of incoming connections. */
    private final TreeMap<NodeID, Set<ConnectionContainer>>
        m_connectionsByDest =
        new TreeMap<NodeID, Set<ConnectionContainer>>();

    // Ports of the workflow (empty if it is not a subworkflow):

    /** ports of this Metanode (both arrays can have 0 length!). */
    private final WorkflowInPort[] m_inPorts;
    private UIInformation m_inPortsBarUIInfo;
    private final WorkflowOutPort[] m_outPorts;
    private UIInformation m_outPortsBarUIInfo;

    // Misc members:

    /** for internal usage, holding output table references. */
    private final HashMap<Integer, ContainerTable> m_globalTableRepository;

    private final List<ReferencedFile> m_deletedNodesFileLocations
        = new ArrayList<ReferencedFile>();

    /** The version string as read from workflow.knime file during load
     * (or null if not loaded but newly created). This field is used to
     * determine whether the workflow needs to be converted to any newer version
     * upon save. */
    private String m_loadVersion;
>>>>>>> e116f9a6

        private final Map<NodeContainer, CountDownLatch> m_waitLocks =
                new WeakHashMap<NodeContainer, CountDownLatch>();

        private final Object m_transferLock = new Object(),
            m_finishLock = new Object();

<<<<<<< HEAD
        private boolean m_checkAutoExecNodes = false;
        
        /**
         * This variable is set to the current time in case the are 
         * no running nodes so far and one or more nodes are started.
         * This variable is used to meassure the time untill all currently
         * running nodes have been executed. In case there are further
         * nodes started (other nodes are already running), the time is not
         * reseted.
         */
        private long m_executionTime;
        
        /**
         * Create new empty workflow executer.
         */
        WorkflowExecutor() {
        }

        /**
         * Adds new nodes to the list of nodes that are waiting for execution.
         * 
         * @param nodes a list of nodes that should be executed
         */
        public void addWaitingNodes(final Collection<NodeContainer> nodes) {
            boolean change = false;
            for (final NodeContainer nc : nodes) {
                boolean b;
                // avoid that a node is removed from m_waitingNodes but not yet
                // inserted into m_runningNodes
                synchronized (m_transferLock) {
                    b =
                            m_waitingNodes.containsKey(nc)
                                    || m_runningNodes.containsKey(nc);
                }
                if (!b) {
                    MyNodePM pm = new MyNodePM(nc);
                    synchronized (m_finishLock) {
                        if (m_executionTime == 0 && m_waitingNodes.size() == 0
                                && m_runningNodes.size() == 0) {
                            m_executionTime = System.currentTimeMillis();
                        }
                        m_waitingNodes.put(nc, pm);
                        CountDownLatch old =
                                m_waitLocks.put(nc, new CountDownLatch(1));
                        if (old != null) {
                            old.countDown();
                        }
                    }
=======
    /**
     * Semaphore to make sure we never deal with inconsistent nodes within the
     * workflow. Changes to state or outputs (port/data) need to synchronize
     * against this so that nodes collecting input (states/specs/data) can make
     * sure that they look at one consistent "snapshot" of a workflow. This
     * semaphore will be used by all "connected" children of this node. Isolated
     * workflows create a new semaphore.
     */
    private Object m_workflowMutex;
>>>>>>> e116f9a6

                    // inform the node that it is queued now
                    nc.queuedForExecution();
                    nc.getWorkflowManager().fireWorkflowEvent(
                            new WorkflowEvent.NodeWaiting(nc.getID(), nc, pm));

                    change = true;
                }
            }
            if (change) {
                startNewNodes(false);
            }
        }

        /**
         * Cancel execution of all nodes. Waiting nodes are just removed from
         * the waiting list, running nodes are sent a signal (via the progress
         * monitor) that they should terminate.
         */
        public void cancelExecution() {
            for (NodeProgressMonitor pm : m_runningNodes.values()) {
                pm.setExecuteCanceled();
            }
            // avoid that a node is added to m_waitingNodes after the finish
            // events have been sent and before the map is cleared;
            // we will miss the finish event for this node otherwise
            synchronized (m_finishLock) {
                Set<NodeContainer> temp =
                        new HashSet<NodeContainer>(m_waitingNodes.keySet());
                m_waitingNodes.clear();
                for (NodeContainer nc : temp) {
                    nc.getWorkflowManager().fireWorkflowEvent(
                            new WorkflowEvent.NodeFinished(nc.getID(), null,
                                    null));
                }
                for (CountDownLatch cdl : m_waitLocks.values()) {
                    cdl.countDown();
                }
                m_waitLocks.clear();
            }
        }

        /**
         * Cancel execution of the passed nodes. Waiting nodes are just removed
         * from the waiting list, running nodes are sent a signal (via the
         * progress monitor) that they should terminate.
         * 
         * @param nodes a list of nodes that should be canceled
         */
        public void cancelExecution(final Collection<NodeContainer> nodes) {
            Set<NodeContainer> cancelNodes = new HashSet<NodeContainer>();
            cancelNodes.addAll(nodes);

            synchronized (m_transferLock) {
                for (NodeContainer nc : nodes) {
                    if (m_runningNodes.containsKey(nc)) {
                        m_runningNodes.get(nc).setExecuteCanceled();
                        cancelNodes.addAll(nc.getAllSuccessors());
                        if (nc.getEmbeddedWorkflowManager() != null) {
                            cancelExecution(nc.getEmbeddedWorkflowManager()
                                    .getNodes());
                        }
                    }
                }

                for (Iterator<NodeContainer> it = cancelNodes.iterator(); it
                        .hasNext();) {
                    NodeContainer cont = it.next();
                    if (m_waitingNodes.remove(cont) == null) {
                        it.remove();
                    }
                    CountDownLatch cdl = m_waitLocks.get(cont);
                    if (cdl != null) {
                        cdl.countDown();
                    }
                }
            }

<<<<<<< HEAD
            for (NodeContainer nc : cancelNodes) {
                nc.stateChanged(
                        new NodeStatus.Configured("Removed from queue"), nc
                                .getID());
                nc.getWorkflowManager().fireWorkflowEvent(
                        new WorkflowEvent.NodeFinished(nc.getID(), null, null));
            }
        }

        /**
         * Returns if any of the nodes inside the passed workflow manager is
         * currently executing or waiting for execution. A parent workflow
         * manager additionally asks all of its children.
         * 
         * @param wfm a workflow manager
         * @return <code>true</code> if an execution is in progress,
         *         <code>false</code> otherwise
         */
        public boolean executionInProgress(final WorkflowManager wfm) {
            // check if any of the nodes in the lists are from the
            // passed WFM

            synchronized (m_transferLock) {
                for (NodeContainer nc : m_runningNodes.keySet()) {
                    if (wfm.m_nodesByID.values().contains(nc)) {
                        LOGGER.debug("Node " + nc + " is still running");
                        return true;
                    }
                }

                for (NodeContainer nc : m_waitingNodes.keySet()) {
                    if (wfm.m_nodesByID.values().contains(nc)) {
                        LOGGER.debug("Node " + nc + " is still waiting");
                        return true;
                    }
                }
            }

            for (WeakReference<WorkflowManager> wr : wfm.m_children) {
                if (wr.get() != null) {
                    if (executionInProgress(wr.get())) {
                        // this may happen if (parts of) a metaworkflow is/are
                        // excuted by the user without actually executing the
                        // meta node itself
                        return true;
                    }
                }
=======
    /** Constructor - create new child workflow container with a parent,
     * a new ID, and the number and type of in/outports as specified.
     */
    private WorkflowManager(final WorkflowManager parent, final NodeID id,
            final PortType[] inTypes, final PortType[] outTypes) {
        super(parent, id);
        m_inPorts = new WorkflowInPort[inTypes.length];
        for (int i = 0; i < inTypes.length; i++) {
            m_inPorts[i] = new WorkflowInPort(i, inTypes[i]);
        }
        m_outPorts = new WorkflowOutPort[outTypes.length];
        for (int i = 0; i < outTypes.length; i++) {
            m_outPorts[i] = new WorkflowOutPort(this, i, outTypes[i]);
        }
        if (m_inPorts.length == 0 && m_outPorts.length == 0) {
            // this workflow is not connected to parent via any ports
            // (it is likely a project)
            // we can start a new table repository since there can not
            // be any dependencies...
            m_globalTableRepository = new HashMap<Integer, ContainerTable>();
            // ...and we do not need to synchronize across unconnected workflows
            m_workflowMutex = new Object();
        } else {
            // otherwise we may have incoming and/or outgoing dependencies...
            m_globalTableRepository = parent.m_globalTableRepository;
            // ...synchronize across border
            m_workflowMutex = parent.m_workflowMutex;
        }
        // add sets for this (meta-) node's in- and output connections
        m_connectionsByDest.put(getID(), new HashSet<ConnectionContainer>());
        m_connectionsBySource.put(getID(), new HashSet<ConnectionContainer>());
        // initialize listener list
        m_wfmListeners = new CopyOnWriteArrayList<WorkflowListener>();
        // done.
        LOGGER.debug("Created subworkflow " + this.getID());
    }

    /** Constructor - create new workflow from persistor.
     */
    private WorkflowManager(final WorkflowManager parent, final NodeID id,
            final WorkflowPersistor persistor) {
        super(parent, id, persistor.getMetaPersistor());
        m_name = persistor.getName();
        WorkflowPortTemplate[] inPortTemplates = persistor.getInPortTemplates();
        m_inPorts = new WorkflowInPort[inPortTemplates.length];
        for (int i = 0; i < inPortTemplates.length; i++) {
            WorkflowPortTemplate t = inPortTemplates[i];
            m_inPorts[i] = new WorkflowInPort(
                    t.getPortIndex(), t.getPortType());
            m_inPorts[i].setPortName(t.getPortName());
        }
        WorkflowPortTemplate[] outPortTemplates =
            persistor.getOutPortTemplates();
        m_outPorts = new WorkflowOutPort[outPortTemplates.length];
        for (int i = 0; i < outPortTemplates.length; i++) {
            WorkflowPortTemplate t = outPortTemplates[i];
            m_outPorts[i] = new WorkflowOutPort(
                    this, t.getPortIndex(), t.getPortType());
            m_outPorts[i].setPortName(t.getPortName());
        }
        // add set for this (meta-) node's in- and output connections
        m_connectionsByDest.put(getID(), new HashSet<ConnectionContainer>());
        m_connectionsBySource.put(getID(), new HashSet<ConnectionContainer>());
        m_workflowMutex = m_inPorts.length == 0
            && m_outPorts.length == 0 ? new Object() : parent.m_workflowMutex;
        m_globalTableRepository = persistor.getGlobalTableRepository();
        m_wfmListeners = new CopyOnWriteArrayList<WorkflowListener>();
        LOGGER.debug("Created subworkflow " + this.getID());
    }

    ///////////////////////////////////////
    // Node / Project / Metanode operations
    ///////////////////////////////////////

    /** Create new project - which is the same as creating a new subworkflow
     * at this level with no in- or outports.
     *
     * @return newly created workflow
     */
    public WorkflowManager createAndAddProject() {
        WorkflowManager wfm = createAndAddSubWorkflow(new PortType[0],
                new PortType[0]);
        LOGGER.debug("Created project " + ((NodeContainer)wfm).getID());
        return wfm;
    }

    /** Remove a project - the same as remove node but we make sure it really
     * looks like a project (i.e. has no in- or outports).
     *
     * @param id of the project to be removed.
     */
    public void removeProject(final NodeID id) {
        NodeContainer nc = m_nodes.get(id);
        if (nc instanceof WorkflowManager) {
            WorkflowManager wfm = (WorkflowManager)nc;
            if ((wfm.getNrInPorts() == 0) && (wfm.getNrOutPorts() == 0)) {
                // looks like a project, remove it
                removeNode(id);
                return;
>>>>>>> e116f9a6
            }
            return false;
        }

<<<<<<< HEAD
        /**
         * Checks if new nodes are executable now and if so, starts them.
         * Threads waiting on m_waitingNodes are awakened if no nodes are
         * running any more and no new executable node has been found.
         */
        private void startNewNodes(final boolean watchdog) {
            synchronized (m_finishLock) {
                Iterator<Map.Entry<NodeContainer, NodeProgressMonitor>> it =
                        m_waitingNodes.entrySet().iterator();
                while (it.hasNext()) {
                    Map.Entry<NodeContainer, NodeProgressMonitor> e = it.next();
                    if (e.getKey().isExecutable()) {
                        NodeContainer nc = e.getKey();
                        NodeProgressMonitor pm = e.getValue();

                        synchronized (m_transferLock) {
                            it.remove();
                            m_runningNodes.put(nc, pm);
                        }

                        try {
                            nc.getWorkflowManager().fireWorkflowEvent(
                                    new WorkflowEvent.NodeStarted(nc.getID(),
                                            nc, pm));
                            nc.addListener(this);
                            nc.startExecution(pm);
                        } catch (Exception ex) {
                            // remove from running nodes due to an error
                            m_runningNodes.remove(nc);
                        }
                    } else if (e.getKey().isExecuted()) {
                        it.remove();
                    } else if (!checkForDeadlock(e.getKey())) {
                        LOGGER.warn("A predecessor of " + e.getKey() + " is "
                                + " neither running nor waiting or executed. "
                                + "This is a deadlock, I will thus cancel "
                                + e.getKey() + ".");
                        cancelExecution(Collections.singletonList(e.getKey()));
                    }
                }

                if (m_runningNodes.size() == 0) {
                    if (m_waitingNodes.size() > 0) {
                        if (watchdog) {
                            LOGGER.error("Whoa there, the watchdog found a "
                                    + "possible deadlock situation! Some nodes "
                                    + "are still waiting, but none is running "
                                    + m_waitingNodes);
                        } else {
                            LOGGER.warn("Some nodes were still waiting but "
                                    + "none is running: " + m_waitingNodes);
                        }
                    } else if (m_waitingNodes.size() == 0) {
                        // log the time and reset the timer
                        LOGGER.debug("Workflow execution time: "
                                + (System.currentTimeMillis() - m_executionTime)
                                + " ms");
                        m_executionTime = 0;
                    }

                    for (NodeContainer nc : m_waitingNodes.keySet()) {
                        nc.getWorkflowManager().fireWorkflowEvent(
                                new WorkflowEvent.NodeFinished(nc.getID(),
                                        null, null));
                    }
                    m_waitingNodes.clear();

                    m_finishLock.notifyAll();
                }
            }
        }

        private boolean checkForDeadlock(final NodeContainer cont) {
            if (!cont.isExecutable() && !cont.isExecuted()) {
                boolean predStillWaiting = false;
                for (NodeContainer pred : cont.getPredecessors()) {
                    if (m_waitingNodes.containsKey(pred)
                            || m_runningNodes.containsKey(pred)) {
                        predStillWaiting = true;
                        break;
                    }
                }

                // If a meta workflow is executed by hand and the meta node
                // has not a valid data table yet the meta input node of the
                // meta flow is not executable and a non-existing deadlock is
                // detected. The following check prevents this.
                if (cont.getInPorts().size() == 0) {
                    WorkflowManager parent = cont.getWorkflowManager().m_parent;
                    if ((parent != null) && executionInProgress(parent)) {
                        return true;
                    }
                }

                if (!predStillWaiting) {
                    LOGGER.warn("The node " + cont + " is not executable but "
                            + "waiting for execution and "
                            + "all its predecessor are already executed.");
                    return false;
                }

                for (NodeContainer pred : cont.getPredecessors()) {
                    if (!checkForDeadlock(pred)) {
                        return false;
                    }
                }
            }

            return true;
        }
=======
    /** Uses given Factory to create a new node and then adds new node to the
     * workflow manager. We will automatically find the next available free
     * index for the new node within the given prefix.
     *
     * @param factory NodeFactory used to create the new node
     * @return newly created (unique) NodeID
     */
    // FIXME: I don't like this type cast warning (and the ? for that matter!)
    public NodeID createAndAddNode(final GenericNodeFactory<?> factory) {
        NodeID newID;
        synchronized (m_workflowMutex) {
            // TODO synchronize to avoid messing with running workflows!
            assert factory != null;
            // insert node
            newID = createUniqueID();
            SingleNodeContainer container = new SingleNodeContainer(this,
               new Node((GenericNodeFactory<GenericNodeModel>)factory), newID);
            addNodeContainer(container);
        }
        configureNodeAndSuccessors(newID, true, true);
        LOGGER.debug("Added new node " + newID);
        setDirty();
        return newID;
    }

    /** Check if specific node can be removed (i.e. is not currently being
     * executed or waiting to be).
     *
     * @param nodeID id of node to be removed
     * @return true if node can safely be removed.
     */
    public boolean canRemoveNode(final NodeID nodeID) {
        synchronized (m_workflowMutex) {
            // check to make sure we can safely remove this node
            NodeContainer nc = m_nodes.get(nodeID);
            if (nc == null) {
                return false;
            }
            if (nc.getState().executionInProgress()) {
                return false;
            }
        }
        return true;
    }

    /** Remove node if possible. Throws an exception if node is "busy" and can
     * not be removed at this time.
     *
     * @param nodeID id of node to be removed
     */
    public void removeNode(final NodeID nodeID) {
        NodeContainer nc;
        synchronized (m_workflowMutex) {
            // if node does not exist, simply return
            if (m_nodes.get(nodeID) == null) {
                return;
            }
            // check to make sure we can safely remove this node
            if (!canRemoveNode(nodeID)) {
                throw new IllegalStateException("Node can not be removed");
            }
            // remove lists of in- and outgoing connections.
            while (!m_connectionsByDest.get(nodeID).isEmpty()) {
                ConnectionContainer toDel =
                    m_connectionsByDest.get(nodeID).iterator().next();
                removeConnection(toDel);
            }
            m_connectionsByDest.remove(nodeID);
            while (!m_connectionsBySource.get(nodeID).isEmpty()) {
                ConnectionContainer toDel =
                    m_connectionsBySource.get(nodeID).iterator().next();
                removeConnection(toDel);
            }
            m_connectionsBySource.remove(nodeID);
            // and finally remove node itself as well.
            nc = m_nodes.remove(nodeID);
            nc.cleanup();
            ReferencedFile ncDir = nc.getNodeContainerDirectory();
            // update list of obsolete node directories for non-root wfm
            if (this != ROOT && ncDir != null) {
                m_deletedNodesFileLocations.add(ncDir);
            }
        }
        setDirty();
        notifyWorkflowListeners(
                new WorkflowEvent(WorkflowEvent.Type.NODE_REMOVED,
                getID(), nc, null));
        checkForNodeStateChanges(true);
    }

    /** Creates new meta node. We will automatically find the next available
     * free index for the new node within this workflow.
     * @param inPorts types of external inputs (going into this workflow)
     * @param outPorts types of external outputs (exiting this workflow)
     * @return newly created WorflowManager
     */
    public WorkflowManager createAndAddSubWorkflow(final PortType[] inPorts,
            final PortType[] outPorts) {
        if (this == ROOT && (inPorts.length != 0 || outPorts.length != 0)) {
            throw new IllegalStateException("Can't create sub workflow on "
                + "root workflow manager, use createProject() instead");
        }
        NodeID newID;
        WorkflowManager wfm;
        synchronized (m_workflowMutex) {
            newID = createUniqueID();
            wfm = new WorkflowManager(this, newID, inPorts, outPorts);
            addNodeContainer(wfm);
            LOGGER.debug("Added new subworkflow " + newID);
        }
        setDirty();
        return wfm;
    }

    /** Creates new meta node from a persistor instance.
     * @param persistor to read from
     * @param newID new id to be used
     * @return newly created WorflowManager
     */
    WorkflowManager createSubWorkflow(final WorkflowPersistor persistor,
            final NodeID newID) {
        if (!newID.hasSamePrefix(getID()) || m_nodes.containsKey(newID)) {
            throw new RuntimeException(
                    "Invalid or duplicate ID \"" + newID + "\"");
        }
        WorkflowManager wfm = new WorkflowManager(this, newID, persistor);
        return wfm;
    }

    ////////////////////////////////////////////
    // Helper methods for Node/Workflow creation
    ////////////////////////////////////////////

    /**
     * Create a new, unique node ID. Should be run within a synchronized
     * block to avoid duplicates!
     *
     * @return next available unused index.
     */
    private NodeID createUniqueID() {
        int nextIndex = 1;
        if (!m_nodes.isEmpty()) {
            NodeID lastID = m_nodes.lastKey();
            nextIndex = lastID.getIndex() + 1;
        }
        NodeID newID = new NodeID(this.getID(), nextIndex);
        assert !m_nodes.containsKey(newID);
        return newID;
    }

    /** Adds the NodeContainer to m_nodes and adds empty connection sets to
     * m_connectionsBySource and m_connectionsByDest.
     * @param nodeContainer new Container to add.
     */
    private void addNodeContainer(final NodeContainer nodeContainer) {
        if (this == ROOT && !(nodeContainer instanceof WorkflowManager)) {
            throw new IllegalStateException("Can't add ordinary node to root "
                    + "workflow, use createProject() first");
        }
        if (this == ROOT && (nodeContainer.getNrInPorts() != 0
                || nodeContainer.getNrOutPorts() != 0)) {
            throw new IllegalStateException("Can't add sub workflow to root "
                    + " workflow, use createProject() instead");
        }
        NodeID id = nodeContainer.getID();
        synchronized (m_workflowMutex) {
            assert !m_nodes.containsKey(id) : "\""
               + nodeContainer.getNameWithID() + "\" already contained in flow";
            m_nodes.put(id, nodeContainer);
            // and create Sets of in and outgoing connections
            m_connectionsBySource.put(id, new HashSet<ConnectionContainer>());
            m_connectionsByDest.put(id, new HashSet<ConnectionContainer>());
        }
        notifyWorkflowListeners(
                new WorkflowEvent(WorkflowEvent.Type.NODE_ADDED,
                id, null, nodeContainer));
        checkForNodeStateChanges(true);
    }
>>>>>>> e116f9a6

        /**
         * {@inheritDoc}
         */
        public void stateChanged(final NodeStatus state, final int id) {
            if ((state instanceof NodeStatus.EndExecute)
                    || (state instanceof NodeStatus.ExecutionCanceled)) {
                Iterator<Map.Entry<NodeContainer, NodeProgressMonitor>> it =
                        m_runningNodes.entrySet().iterator();
                while (it.hasNext()) {
                    NodeContainer nc = it.next().getKey();
                    if (nc.getID() == id) {
                        nc.removeListener(this);

                        synchronized (m_finishLock) {
                            it.remove();
                        }

<<<<<<< HEAD
                        CountDownLatch cdl = m_waitLocks.get(nc);
                        if (cdl != null) {
                            cdl.countDown();
                        }

                        nc.getWorkflowManager().fireWorkflowEvent(
                                new WorkflowEvent.NodeFinished(nc.getID(), nc,
                                        nc));

                        if (state instanceof NodeStatus.ExecutionCanceled) {
                            cancelExecution(nc.getAllSuccessors());
                        }

                        if (nc.getStatus() instanceof NodeStatus.Error) {
                            cancelExecution(nc.getAllSuccessors());
                        } else if (nc.isExecuted() && m_checkAutoExecNodes) {
                            List<NodeContainer> autoNodes =
                                    new ArrayList<NodeContainer>();
                            // check if auto-executable nodes are following
                            for (NodeContainer[] row : nc.getSuccessors()) {
                                for (NodeContainer cont : row) {
                                    if (cont.isAutoExecutable()
                                            && cont.isExecutable()) {
                                        autoNodes.add(cont);
                                    }
                                }
                            }
                            addWaitingNodes(autoNodes);
                        }
                    }
                }

                startNewNodes(false);
                synchronized (m_finishLock) {
                    m_finishLock.notifyAll();
                }
            }
        }

        /**
         * Blocks until the passed node has finished execution.
         * 
         * @param cont the NodeContainer that should be waited for
         */
        public void waitUntilFinished(final NodeContainer cont) {
            CountDownLatch cdl = m_waitLocks.get(cont);
            if (cdl != null) {
                try {
                    cdl.await();
                } catch (InterruptedException ex) {
                    LOGGER.info(ex.getMessage(), ex);
                }
            }
        }
=======
    /** Add new connection - throw Exception if the same connection
     * already exists.
     *
     * @param source node id
     * @param sourcePort port index at source node
     * @param dest destination node id
     * @param destPort port index at destination node
     * @param configure if true, configure destination node after insertions
     * @return newly created Connection object
     * @throws IllegalArgumentException if connection already exists
     */
    private ConnectionContainer addConnection(final NodeID source,
            final int sourcePort, final NodeID dest,
            final int destPort, final boolean configure) {
        assert source != null;
        assert dest != null;
        assert sourcePort >= 0;
        assert destPort >= 0;
        ConnectionContainer newConn = null;
        ConnectionType newConnType = null;
        NodeContainer sourceNC;
        NodeContainer destNC;
        synchronized (m_workflowMutex) {
            if (!canAddConnection(source, sourcePort, dest, destPort)) {
                canAddConnection(source, sourcePort, dest, destPort);
                throw new IllegalArgumentException("Can not add connection!");
            }
            sourceNC = m_nodes.get(source);
            destNC = m_nodes.get(dest);
            // determine type of new connection:
            if ((sourceNC == null) && (destNC == null)) {
                newConnType = ConnectionType.WFMTHROUGH;
            } else if (sourceNC == null) {
                newConnType = ConnectionType.WFMIN;
            } else if (destNC == null) {
                newConnType = ConnectionType.WFMOUT;
            } else {
                newConnType = ConnectionType.STD;
            }
            // create new connection
            newConn = new ConnectionContainer(source, sourcePort,
                    dest, destPort, newConnType);
            // 1) try to insert it into set of outgoing connections
            Set<ConnectionContainer> outConns =
                m_connectionsBySource.get(source);
            if (!outConns.add(newConn)) {
                throw new IllegalArgumentException(
                "Connection already exists!");
            }
            // 2) insert connection into set of ingoing connections
            Set<ConnectionContainer> inConns = m_connectionsByDest.get(dest);
            if (!inConns.add(newConn)) {
                throw new IllegalArgumentException(
                "Connection already exists (oddly enough only as incoming)!");
            }
            // handle special cases with port reference chains (WFM border
            // crossing connections:
            if ((source.equals(getID())) && (dest.equals(getID()))) {
                // connection goes directly from workflow in to workflow outport
                assert newConnType == ConnectionType.WFMTHROUGH;
                getOutPort(destPort).setUnderlyingPort(
                        getWorkflowIncomingPort(sourcePort));
            } else if ((!dest.equals(getID()))
                    && (destNC instanceof WorkflowManager)) {
                // we are feeding data into a subworkflow
                WorkflowInPort wfmIPort
                        = ((WorkflowManager)destNC).getInPort(destPort);
                NodeOutPort underlyingPort;
                if (sourceNC != null) {
                    underlyingPort = sourceNC.getOutPort(sourcePort);
                } else {
                    assert source.equals(getID());
                    underlyingPort = getWorkflowIncomingPort(sourcePort);
                }
                wfmIPort.setUnderlyingPort(underlyingPort);
            } else if (dest.equals(getID())) {
                // we are feeding data out of the subworkflow
                assert newConnType == ConnectionType.WFMOUT;
                getOutPort(destPort).setUnderlyingPort(
                        sourceNC.getOutPort(sourcePort));
            }
        }
        // if so desired...
        if (configure) {
            if (newConn.getType().isLeavingWorkflow()) {
                assert !m_nodes.containsKey(dest);
                // if the destination was the WFM itself, only configure its
                // successors one layer up!
                getParent().configureNodeAndSuccessors(dest, false, true);
                checkForNodeStateChanges(true);
            } else {
                assert m_nodes.containsKey(dest);
                // ...make sure the destination node is configured again (and
                // all of its successors if needed):
                configureNodeAndSuccessors(dest, true, true);
            }
        }
        // and finally notify listeners
        notifyWorkflowListeners(new WorkflowEvent(
                WorkflowEvent.Type.CONNECTION_ADDED, null, null, newConn));
        LOGGER.debug("Added new connection from node " + source
                + "(" + sourcePort + ")" + " to node " + dest
                + "(" + destPort + ")");
        return newConn;
    }
>>>>>>> e116f9a6

        /**
         * Blocks until all nodes that the passed workflow manager is
         * responsible are finished.
         * 
         * @param wfm a workflow manager
         */
        public void waitUntilFinished(final WorkflowManager wfm) {
            synchronized (m_finishLock) {
                while ((m_runningNodes.size() > 0)
                        || (m_waitingNodes.size() > 0)) {
                    // check if any of the nodes in the lists are from the
                    // passed WFM
                    boolean interesting = false;
                    for (NodeContainer nc : m_runningNodes.keySet()) {
                        if (wfm.m_nodesByID.values().contains(nc)) {
                            interesting = true;
                            break;
                        }
                    }

                    if (!interesting) {
                        for (NodeContainer nc : m_waitingNodes.keySet()) {
                            if (wfm.m_nodesByID.values().contains(nc)) {
                                interesting = true;
                                break;
                            }
                        }
                    }

                    if (interesting) {
                        try {
                            // in order to prevent deadlocks due to possible
                            // programming errors, re-check every 5 secons
                            m_finishLock.wait(5000);
                        } catch (InterruptedException ex) {
                            break;
                        }
                    } else {
                        break;
                    }
                }
            }
        }

        /**
         * Checks if it is allowed to reset the given node container. A
         * container may not be reset if it is currently executing or if any of
         * its successor nodes is waiting for execution or currently executing.
         * 
         * @param nc any node container
         * @return <code>true</code> if it can be reset, <code>false</code>
         *         otherwise
         */
        public boolean canBeReset(final NodeContainer nc) {
            if (m_runningNodes.containsKey(nc)) {
                return false;
            }
            for (NodeContainer succ : nc.getAllSuccessors()) {
                if (m_runningNodes.containsKey(succ)
                        || m_waitingNodes.containsKey(succ)) {
                    return false;
                }
            }
            return true;
        }

        /**
         * Checks if the given node can be deleted safely from the workflow. A
         * node can only be deleted if it is not queued or running and none of
         * its successor are queued or running.
         * 
         * @param cont the node that should be deleted
         * @return <code>true</code> if the node can be deleted
         *         <code>false</code> otherwise
         */
        public boolean canBeDeleted(final NodeContainer cont) {
            if (m_runningNodes.containsKey(cont)
                    || m_waitingNodes.containsKey(cont)) {
                return false;
            }

            for (NodeContainer succ : cont.getAllSuccessors()) {
                if (m_runningNodes.containsKey(succ)
                        || m_waitingNodes.containsKey(succ)) {
                    return false;
                }
            }
            return true;
        }

        /**
         * Returns if the given node is currently queued and waiting for
         * execution.
         * 
         * @param cont any node container
         * @return <code>true</code> if the node is queued, <code>false</code>
         *         otherwise
         */
        public boolean isQueued(final NodeContainer cont) {
            return m_waitingNodes.containsKey(cont);
        }
        
        /**
         * Sets if auto-executable should really be auto-executed or not.
         * 
         * @param b <code>true</code> if auto-executable nodes should be
         *  autoexecuted, <code>false</code> otherwise
         */
        public void setCheckAutoexecNodes(final boolean b) {
            m_checkAutoExecNodes = b;
        }
    }

    /** Key for connections. */
    public static final String KEY_CONNECTIONS = "connections";

    /** Links the node settings file name. */
    public static final String KEY_NODE_SETTINGS_FILE = "node_settings_file";

    /** Key for nodes. */
    public static final String KEY_NODES = "nodes";

    /** Key for current running connection id. */
    private static final String KEY_RUNNING_CONN_ID = "runningConnectionID";

    /** Key for current running node id. */
    private static final String KEY_RUNNING_NODE_ID = "runningNodeID";

    /** The node logger for this class. */
    private static final NodeLogger LOGGER =
            NodeLogger.getLogger(WorkflowManager.class);

    /** Workflow version. */
    private static final String CFG_VERSION = "version";

    private String m_loadedVersion = KNIMEConstants.VERSION;

    /**
     * Identifier for KNIME workflows.
     */
<<<<<<< HEAD
    public static final String WORKFLOW_FILE = "workflow.knime";

    private final List<WeakReference<WorkflowManager>> m_children =
            new ArrayList<WeakReference<WorkflowManager>>();

    // quick access to connections
    private final Map<Integer, ConnectionContainer> m_connectionsByID =
            new HashMap<Integer, ConnectionContainer>();

    // change listener support
    private final CopyOnWriteArrayList<WorkflowListener> m_eventListeners =
            new CopyOnWriteArrayList<WorkflowListener>();

    private final WorkflowExecutor m_executor;

    // quick access to IDs via Nodes
    private final Map<NodeContainer, Integer> m_idsByNode =
            new HashMap<NodeContainer, Integer>();

    // quick access to nodes by ID
    private final Map<Integer, NodeContainer> m_nodesByID =
            new LinkedHashMap<Integer, NodeContainer>();

    private final MyNodeStateListener m_nodeStateListener =
            new MyNodeStateListener();

    private final WorkflowManager m_parent;

    private final MutableInteger m_runningConnectionID;

    // internal variables to allow generation of unique indices
    private final MutableInteger m_runningNodeID;

    private final List<NodeContainer> m_detachedNodes =
            new ArrayList<NodeContainer>();
    
    /** Table repository, important for blob (de)serialization. A sub workflow
     * manager will use the map of its parent WFM. */
    private final HashMap<Integer, ContainerTable> m_tableRepository;
    
    private FileLocker m_fileLock;
=======
    public void removeConnection(final ConnectionContainer cc) {
        synchronized (m_workflowMutex) {
            // make sure both nodes (well, their connection lists) exist
            if (m_connectionsByDest.get(cc.getDest()) == null) {
                return;
            }
            if (m_connectionsBySource.get(cc.getSource()) == null) {
                return;
            }
            // make sure connection exists
            if ((!m_connectionsByDest.get(cc.getDest()).contains(cc))) {
                if ((!m_connectionsBySource.get(cc.getSource()).contains(cc))) {
                    // if connection doesn't exist anywhere, we are fine
                    return;
                } else {
                    // this should never happen - only one direction exists
                    assert false;
                    throw new IllegalArgumentException(
                    "Can not remove partially existing connection!");
                }
            }
            // now check if other reasons forbit to delete this connection:
            if (!canRemoveConnection(cc)) {
                throw new IllegalArgumentException(
                        "Can not remove connection!");
            }
            // check type and underlying nodes
            NodeID source = cc.getSource();
            NodeID dest = cc.getDest();
            NodeContainer sourceNC = m_nodes.get(source);
            NodeContainer destNC = m_nodes.get(dest);
            assert (source.equals(this.getID())) || (sourceNC != null);
            assert (dest.equals(this.getID())) || (destNC != null);
            if ((sourceNC == null) && (destNC == null)) {
                assert cc.getType() == ConnectionType.WFMTHROUGH;
            } else if (sourceNC == null) {
                assert cc.getType() == ConnectionType.WFMIN;
            } else if (destNC == null) {
                assert cc.getType() == ConnectionType.WFMOUT;
            } else {
                assert cc.getType() == ConnectionType.STD;
            }
            // 1) try to delete it from set of outgoing connections
            Set<ConnectionContainer> outConns =
                m_connectionsBySource.get(source);
            if (!outConns.remove(cc)) {
                throw new IllegalArgumentException(
                "Connection does not exist!");
            }
            // 2) remove connection from set of ingoing connections
            Set<ConnectionContainer> inConns = m_connectionsByDest.get(dest);
            if (!inConns.remove(cc)) {
                throw new IllegalArgumentException(
                "Connection did not exist (it did exist as incoming conn.)!");
            }
            // handle special cases with port reference chains (WFM border
            // crossing connections:
            if ((source.equals(getID()))
                && (dest.equals(getID()))) {
                // connection goes directly from workflow in to workflow outport
                assert cc.getType() == ConnectionType.WFMTHROUGH;
                getOutPort(cc.getDestPort()).setUnderlyingPort(null);
            } else if ((!dest.equals(getID()))
                    && (destNC instanceof WorkflowManager)) {
                // we are feeding data into a subworkflow
                WorkflowInPort wfmIPort
                        = ((WorkflowManager)destNC).getInPort(cc.getDestPort());
                wfmIPort.setUnderlyingPort(null);
            } else if (dest.equals(getID())) {
                // we are feeding data out of the subworkflow
                assert cc.getType() == ConnectionType.WFMOUT;
                getOutPort(cc.getDestPort()).setUnderlyingPort(null);
            }
            // and finally reset the destination node - since it has incomplete
            // incoming connections now...
            if (cc.getType().isLeavingWorkflow()) {
                // in case of WFM being disconnected make sure outside
                // successors are reset
                this.getParent().resetSuccessors(this.getID());
                // reconfigure successors as well (of still existing conns)
                this.getParent().configureNodeAndSuccessors(this.getID(),
                        false, true);
                // make sure to reflect state changes
                checkForNodeStateChanges(true);
            } else {
                // otherwise just reset successor, rest will be handled by WFM
                resetAndConfigureNode(cc.getDest());
            }
        }
        setDirty();
        notifyWorkflowListeners(
                new WorkflowEvent(WorkflowEvent.Type.CONNECTION_REMOVED,
                        null, cc, null));
    }

    /////////////////////////////////
    // Utility Connection Functions
    /////////////////////////////////
>>>>>>> e116f9a6

    /**
     * Create new Workflow.
     */
<<<<<<< HEAD
    public WorkflowManager() {
        m_parent = null;
        // this is a local workaround: we ran into problems with workflows
        // that contain (saved) nodes, which have been written with 1.1.x.
        // Their output tables generally have an id of -1 - which is invalid.
        m_tableRepository = new HashMap<Integer, ContainerTable>() {
            @Override
            public ContainerTable put(
                    final Integer key, final ContainerTable value) {
                if (key < 0) {
                    LOGGER.debug("Table has an invalid ID! " 
                        + "(This message can be ignored if the flow " 
                        + "was written with a version prior to 1.2.0.)");
                    return null;
=======
    public Set<ConnectionContainer> getOutgoingConnectionsFor(final NodeID id,
            final int portIdx) {
        synchronized (m_workflowMutex) {
            Set<ConnectionContainer> outConnections
                = m_connectionsBySource.get(id);
            Set<ConnectionContainer> outConsForPort
                = new HashSet<ConnectionContainer>();
            if (outConnections == null) {
                return outConsForPort;
            }
            for (ConnectionContainer cont : outConnections) {
                if (cont.getSourcePort() == portIdx) {
                    outConsForPort.add(cont);
>>>>>>> e116f9a6
                }
                return super.put(key, value);
            }
        };
        m_executor = new WorkflowExecutor();
        m_runningConnectionID = new MutableInteger(-1);
        m_runningNodeID = new MutableInteger(0);
    }

    /**
     * Create new WorkflowManager by a given <code>WORKFLOW_FILE</code>. All
     * nodes and connection are initialzied, and - if available -
     * <code>NodeSettings</code>, <code>DataTableSpec</code>,
     * <code>DataTable</code>, and <code>ModelContent</code> are loaded
     * into each node.<br />
     * This constructor does essentially nothing else than calling
     * {@link #WorkflowManager()} and {@link #load(File, NodeProgressMonitor)}.
     * The "problem" with this constructor is, that once an error occurs while
     * loading the workflow you won't have the manager at hand afterwards.
     * 
     * @param workflowFile the location of the workflow file,
     *            {@link #WORKFLOW_FILE}
     * @param progMon a progress monitor that is used to report progress while
     *            loading the workflow
     * @throws InvalidSettingsException if settings cannot be read
     * @throws CanceledExecutionException if loading was canceled
     * @throws IOException if the workflow file can not be found or files to
     *             load node internals
     * @throws WorkflowException if an exception occurs while loading the
     *             workflow structure
     */
<<<<<<< HEAD
    public WorkflowManager(final File workflowFile,
            final NodeProgressMonitor progMon) throws InvalidSettingsException,
            CanceledExecutionException, IOException, WorkflowException {
        this();
        try {
            load(workflowFile, progMon);
        } catch (WorkflowInExecutionException ex) {
            // this is not possible
=======
    public ConnectionContainer getIncomingConnectionFor(final NodeID id,
            final int portIdx) {
        synchronized (m_workflowMutex) {
            Set<ConnectionContainer>inConns = m_connectionsByDest.get(id);
            if (inConns != null) {
                for (ConnectionContainer cont : inConns) {
                    if (cont.getDestPort() == portIdx) {
                        return cont;
                    }
                }
            }
>>>>>>> e116f9a6
        }
    }

    /**
     * Creates a new sub workflow manager with the given parent manager.
     * 
     * @param parent the parent workflow manager
     */
<<<<<<< HEAD
    protected WorkflowManager(final WorkflowManager parent) {
        m_parent = parent;
        m_parent.m_children.add(new WeakReference<WorkflowManager>(this));
        m_executor = m_parent.m_executor;
        m_runningConnectionID = parent.m_runningConnectionID;
        m_runningNodeID = parent.m_runningNodeID;
        m_tableRepository = m_parent.m_tableRepository;
    }

    /**
     * Returns the current KNIME workflow file version loaded.
     * 
     * @return Workflow file version.
=======
    public void loadNodeSettings(final NodeID id, final NodeSettingsRO settings)
    throws InvalidSettingsException {
        // TODO load setting for MetaNodeContainer/WorkflowManager-nodes
        synchronized (m_workflowMutex) {
            NodeContainer nc = getNodeContainer(id);
            if (!nc.getState().executionInProgress()
                    && !hasSuccessorInProgress(id)) {
                resetSuccessors(id);
                if (nc.getState().equals(State.EXECUTED)) {
                    nc.resetAsNodeContainer();
                }
                nc.loadSettings(settings);
                configureNodeAndSuccessors(id, true, true);
            } else {
                throw new IllegalStateException("Can not load settings into running"
                        + " node.");
            }
        }
    }

    /**
     * write node settings into Settings object.
     *
     * @param id of node
     * @param settings to be saved to
     * @throws InvalidSettingsException thrown if nonsense is written
>>>>>>> e116f9a6
     */
    public String getWorkflowVersion() {
        return m_loadedVersion;
    }

<<<<<<< HEAD
    private void addConnection(final ConnectionContainer cc) {
        if (m_connectionsByID.containsKey(cc.getID())) {
            throw new IllegalArgumentException("A connection with id #"
                    + cc.getID() + " already exists in the workflow.");
        }

        NodeContainer outNode = cc.getSource();
        NodeContainer inNode = cc.getTarget();
        int outPort = cc.getSourcePortID();
        int inPort = cc.getTargetPortID();

        // check if the outport can be connected to the inport
        inNode.checkConnectPorts(inPort, outNode, outPort);

        m_connectionsByID.put(cc.getID(), cc);

        // add outgoing edge
        outNode.addOutgoingConnection(outPort, inNode);

        // add incoming edge
        inNode.addIncomingConnection(inPort, outNode);
        inNode.connectPorts(inPort, outNode, outPort);

        // add this manager as listener for workflow event
        cc.addWorkflowListener(this);

        // notify listeners
        LOGGER.debug("Added connection (from node id:" + outNode.getID()
                + ", port:" + outPort + " to node id:" + inNode.getID()
                + ", port:" + inPort + ")");
        fireWorkflowEvent(new WorkflowEvent.ConnectionAdded(-1, null, cc));
    }

    /**
     * add a connection between two nodes. The port indices have to be within
     * their valid ranges.
     * 
     * @param idOut identifier of source node
     * @param portOut index of port on source node
     * @param idIn identifier of target node (sink)
     * @param portIn index of port on target
     * @return newly create edge
     * @throws IllegalArgumentException if port indices are invalid
=======
    ////////////////////////////
    // Execution of nodes
    ////////////////////////////

    /** (un)mark all nodes in the workflow (and all subworkflows!)
     * for execution (if they are not executed already). Once they are
     * configured (if not already) and all inputs are available they
     * will be queued "automatically" (right now: whenever
     * checkForQueuableNodes() is called).
     *
     * @param flag indicate if we want to set or reset the flag
     */
    // TODO flag is ignored
    private void markForExecutionAllNodes(final boolean flag) {
        synchronized (m_workflowMutex) {
            for (NodeContainer nc : m_nodes.values()) {
                switch (nc.getState()) {
                case IDLE:
                case CONFIGURED:
                    if (flag) {
                        markAndQueueIfPossible(nc.getID(), true);
                    }
                    break;
                case MARKEDFOREXEC:
                case UNCONFIGURED_MARKEDFOREXEC:
                    if (!flag) {
                        nc.markForExecutionAsNodeContainer(false);
                    }
                    break;
                default: // already running
                    // TODO other states - not really reason for warning?
                }
            }
            checkForNodeStateChanges(true);
        }
    }

    /**
     * Reset the mark when nodes have been set to be executed. Skip
     * nodes which are already queued or executing.
     *
     * @param snc
>>>>>>> e116f9a6
     */
    public synchronized ConnectionContainer addConnection(final int idOut,
            final int portOut, final int idIn, final int portIn) {
        // checkForRunningNodes();

        NodeContainer nodeOut = m_nodesByID.get(idOut);
        NodeContainer nodeIn = m_nodesByID.get(idIn);

        if (nodeOut == null) {
            throw new IllegalArgumentException("Node with id #" + idOut
                    + " does not exist.");
        }
<<<<<<< HEAD
        if (nodeIn == null) {
            throw new IllegalArgumentException("Node with id #" + idIn
                    + " does not exist.");
=======
    }


    /**
     * Reset all nodes in this workflow. Make sure the reset is propagated
     * in the right order, that is, only actively reset the "left most"
     * nodes in the workflow or the ones connected to meta node input
     * ports.
     * Note that this routine will NOT trigger any resets connected to
     * possible outports of this WFM.
     */
    public void resetAll() {
        synchronized (m_workflowMutex) {
            // will contain source nodes (meta input nodes) or 0-input nodes
            ArrayList<NodeContainer> sourceNodes
                    = new ArrayList<NodeContainer>();

            // find all nodes that are directly connected to this meta nodes
            // input ports
            Set<ConnectionContainer> cons = m_connectionsBySource.get(getID());

            for (ConnectionContainer c : cons) {
                NodeID id = c.getDest();
                NodeContainer nc = m_nodes.get(id);
                if (c.getType().equals(ConnectionType.WFMIN)) {
                    // avoid WFMTHROUGH connections
                    sourceNodes.add(nc);
                }
            }
            // look for nodes with no predecessor (or at least no in-conns)
            for (NodeID nid : m_nodes.keySet()) {
                if (m_connectionsBySource.get(nid).size() == 0) {
                    sourceNodes.add(m_nodes.get(nid));
                }
            }
            // and finally reset those nodes (all of their successors will be
            // reset automatically)
            for (NodeContainer nc : sourceNodes) {
                assert !this.getID().equals(nc.getID());
                if (nc.isResetableAsNodeContainer()) {
                    this.resetSuccessors(nc.getID());
                    invokeResetOnNode(nc.getID());
                }
            }
>>>>>>> e116f9a6
        }

<<<<<<< HEAD
        ConnectionContainer newConnection =
                new ConnectionContainer(m_runningConnectionID.inc(), nodeOut,
                        portOut, nodeIn, portIn);
        addConnection(newConnection);
        return newConnection;
    }

    /**
     * Adds a listener to the workflow, has no effect if the listener is already
     * registered.
     * 
     * @param listener The listener to add
     */
    public void addListener(final WorkflowListener listener) {
        if (!m_eventListeners.contains(listener)) {
            m_eventListeners.add(listener);
=======
    /** mark this node and all not-yet-executed predecessors for execution.
     * They will be marked first, queued when all inputs are available and
     * finally executed.
     *
     * @param id node id
     */
    public void executeUpToHere(final NodeID id) {
        NodeContainer nc = getNodeContainer(id);
        if (!State.CONFIGURED.equals(nc.getState())) {
            throw new IllegalStateException("Can't execute " + getNodeString(nc)
                    + ", not in configured state, but " + nc.getState());
        }
        markAndQueueIfPossible(id, true);
    }

    /** Recursively iterates the predecessors and marks them for execution.
     * @param id The node whose predecessors are to marked for execution.
     * @param tryMyself if true also mark/queue the argument - otherwise only
     *   predecessors.
     */
    private void markAndQueueIfPossible(final NodeID id,
            final boolean alsoMarkArgumentNode) {
        // TODO: make sure chain of to-mark nodes has an IDLE "source"!
        // (don't leave dangling red-marked nodes around!)
        assert !id.equals(this.getID());
        synchronized (m_workflowMutex) {
            Set<ConnectionContainer> predConn = m_connectionsByDest.get(id);
            NodeContainer nc = getNodeContainer(id);
            if (nc.getState().equals(State.EXECUTED)
                    || nc.getState().executionInProgress()) {
                return;
            }
            if (nc.getNrInPorts() == 0) {
                assert predConn.size() == 0;
                // handle pipeline source (no input connections/ports!)
                State ncState = nc.getState();
                if (ncState.equals(State.CONFIGURED)) {
                    nc.markForExecutionAsNodeContainer(true);
                    // TODO review, it used to check for "markedforexec" only (Thorsten & Bernd)
                    assert nc.getState().equals(State.MARKEDFOREXEC)
                        || nc.getState().equals(State.EXECUTING)
                        || nc.getState().equals(State.EXECUTED)
                        : "NodeContainer " + nc + " in unexpected state: "
                        + nc.getState();
                    assert nc instanceof SingleNodeContainer;
                    SingleNodeContainer snc = (SingleNodeContainer)nc;
                    snc.queueAsNodeContainer(new PortObject[0]);
                }
                return;
            }
            assert nc.getNrInPorts() > 0;
            if (predConn.size() < nc.getNrInPorts()) {
                // do not deal with incompletely connected nodes!
                return;
            }
            assert predConn.size() > 0;
            assert predConn.size() == nc.getNrInPorts();
            // now deal with nodes which are in the middle of a pipeline
            // (A) recurse up to all predecessors of this node (mark/queue them!)
            for (ConnectionContainer c : predConn) {
                NodeID predID = c.getSource();
                NodeContainer predNC = m_nodes.get(predID);
                if (predNC == null) {
                    // connection coming from outside this WFM
                    assert c.getType().equals(
                            ConnectionContainer.ConnectionType.WFMIN);
                    assert predID.equals(getID());
                    getParent().markAndQueueIfPossible(getID(), false);
                } else {
                    // just a normal node...
                    markAndQueueIfPossible(predID, true);
                }
            }
            if (!alsoMarkArgumentNode) {
                return;
            }
            // (B) check if this node is markable!
            NodeOutPort[] predPorts = assemblePredecessorOutPorts(id);
            boolean canBeMarked = true;
            for (NodeOutPort portIt : predPorts) {
                if (portIt == null
                    || (!portIt.getNodeState().executionInProgress()
                        && portIt.getPortObject() == null)) {
                    canBeMarked = false;
                }
            }
            if (canBeMarked) {
                nc.markForExecutionAsNodeContainer(true);
                queueIfQueuable(nc);
            }
        }
    }

    /** Queues the argument NC if possible. Does nothing if argument is
     * not marked. Resets marks if node is queuable (all predecessors are done)
     * but its state is still unconfigured (and marked for execution). This
     * will never change again so we can forget about executing also the rest.
     *
     * @param nc To queue if possible
     * @return whether successfully queued.
     */
    private boolean queueIfQueuable(final NodeContainer nc) {
        if (nc instanceof WorkflowManager) {
            return false;
        }
        assert Thread.holdsLock(m_workflowMutex);
        switch (nc.getState()) {
            case UNCONFIGURED_MARKEDFOREXEC:
            case MARKEDFOREXEC:
                break;
            default:
                assert false : "Queuing of " + nc.getNameWithID()
                    + "not possible, node is " + nc.getState();
                return false;
        }
        NodeOutPort[] ports = assemblePredecessorOutPorts(nc.getID());
        PortObject[] inData = new PortObject[ports.length];
        boolean allDataAvailable = true;
        for (int i = 0; i < ports.length; i++) {
            if (ports[i] != null) {
                inData[i] = ports[i].getPortObject();
            }
            allDataAvailable &= inData[i] != null;
        }
        if (allDataAvailable) {
            if (nc.getState().equals(State.MARKEDFOREXEC)) {
                assert nc instanceof SingleNodeContainer;
                SingleNodeContainer snc = (SingleNodeContainer)nc;
                snc.queueAsNodeContainer(inData);
                    return true;
                } else {
                disableNodeForExecution(nc.getID());
                checkForNodeStateChanges(true);
                return false;
            }
>>>>>>> e116f9a6
        }
        return false;
    }

    /**
     * Creates a new node from the given factory, adds the node to the workflow
     * and returns the corresponding <code>NodeContainer</code>.
     * 
     * @param factory the factory to create the node
     * @return the <code>NodeContainer</code> representing the created node
     */
    public synchronized NodeContainer addNewNode(final NodeFactory factory) {
        final int newNodeID = m_runningNodeID.inc();
        assert (!m_nodesByID.containsKey(newNodeID));
        NodeContainer newNode = new NodeContainer(factory, this, newNodeID);
        LOGGER.debug("adding new node '" + newNode + "' to the workflow...");

        // add WorkflowManager as listener for state change events
        newNode.addListener(m_nodeStateListener);
        // and add it to our hashmap of nodes.
        m_nodesByID.put(newNodeID, newNode);
        m_idsByNode.put(newNode, newNodeID);

<<<<<<< HEAD
        // notify listeners
        LOGGER.debug("Added " + newNode.getNameWithID());
        fireWorkflowEvent(
                new WorkflowEvent.NodeAdded(newNodeID, null, newNode));

        LOGGER.debug("done, ID=" + newNodeID);
        return newNode;
=======
    /** {@inheritDoc} */
    @Override
    boolean configureAsNodeContainer(final PortObjectSpec[] specs) {
        // TODO review: do we need to reset our internals here? (otherwise
        // executed nodes (which are contained in this WFM) will complain
        // that they can't be configured without prior reset)
        // however, triggering reset here will reset the MARK-status?
//        resetSuccessors(getID());
        // remember old specs
//        PortObjectSpec[] prevSpecs =
//                new PortObjectSpec[getNrOutPorts()];
//        for (int i = 0; i < prevSpecs.length; i++) {
//            prevSpecs[i] = getOutPort(i).getPortObjectSpec();
//        }
        // configure all nodes inside this WFM (this is configure called
        // on the WFM acting as a NodeContainer inside a workflow!)
        configureNodeAndSuccessors(this.getID(), false, false);
        // compare old and new specs
//        boolean specsChanged = false;
//        // TODO check also Stack and HiLiteHandlers!!!!!!!
//        for (int i = 0; i < prevSpecs.length; i++) {
//            PortObjectSpec newSpec =
//                    getOutPort(i).getPortObjectSpec();
//            if (newSpec != null) {
//                if (!newSpec.equals(prevSpecs[i])) {
//                    specsChanged = true;
//                    break;
//                }
//            } else if (prevSpecs[i] != null) {
//                specsChanged = true;
//                break;
//            }
//        }
        // make sure we reflect any state changes inside this workflow also
        // in our own state:
        checkForNodeStateChanges(true);
        return true; // specsChanged;
>>>>>>> e116f9a6
    }

    /**
     * adds a new node to the workflow using the predefined identifier-int. If
     * the identifier is already in use an exception will be thrown.
     * 
     * FG: Do we really need this? Internal id manipulation should not be
     * exposed as public I think. MB: Let's leave it private then for now...
     * 
     * @param nc node to be added
     * @throws IllegalArgumentException when the id already exists
     */
<<<<<<< HEAD
    private void addNodeWithID(final NodeContainer nc) {
        Integer id = new Integer(nc.getID());
        if (m_nodesByID.containsKey(id)) {
            throw new IllegalArgumentException("duplicate ID");
        }
        if (m_idsByNode.containsKey(nc)) {
            throw new IllegalArgumentException("duplicate/illegal node");
        }
        nc.addListener(m_nodeStateListener);
        m_nodesByID.put(id, nc);
        m_idsByNode.put(nc, id);

        // notify listeners
        LOGGER.debug("Added " + nc.getNameWithID());
        fireWorkflowEvent(new WorkflowEvent.NodeAdded(id, null, nc));
    }

    /**
     * Returns whether a connection can be added between the given nodes and
     * ports. This may return <code>false</code> if:
     * <ul>
     * <li>Some of the nodeIDs are invalid,</li>
     * <li>some of the port-numbers are invalid,</li>
     * <li>there's already a connection that ends at the given in-port,</li>
     * <li>or (new) this connection would create a loop in the workflow</li>
     * </ul>
     * 
     * @param sourceNode ID of the source node
     * @param outPort Index of the outgoing port
     * @param targetNode ID of the target node
     * @param inPort Index of the incoming port
     * @return <code>true</code> if a connection can be added,
     *         <code>false</code> otherwise
     * @deprecated use the method {@link WorkflowManager
     *             #checkAddConnection(int, int, int, int)} as this method
     *             throws an exception with detailed information instead just a
     *             boolean value.
     */
    @Deprecated
    public boolean canAddConnection(final int sourceNode, final int outPort,
            final int targetNode, final int inPort) {

        // applies the new checkAddConnection method to emulate this old
        // deprecated method
        try {
            checkAddConnection(sourceNode, outPort, targetNode, inPort);
        } catch (Exception e) {
            return false;
        }

        return true;
=======
    @Override
    void markForExecutionAsNodeContainer(final boolean flag) {
        synchronized (m_workflowMutex) {
            if (flag) {  // mark for execution
                switch (getState()) {
                case EXECUTED:
                    throw new IllegalStateException(
                    "Workflow is already completely executed.");
                case CONFIGURED:
                    markForExecutionAllNodes(true);
                    break;
                case IDLE:
                    markForExecutionAllNodes(true);
                    break;
                default:
                    throw new IllegalStateException("Wrong WFM state "
                            + getState() + " in markForExecution(true)");
                }
            } else {
                switch (getState()) {
                case MARKEDFOREXEC:
                    markForExecutionAllNodes(false);
                    break;
                case UNCONFIGURED_MARKEDFOREXEC:
                    markForExecutionAllNodes(false);
                    break;
                default:
                    throw new IllegalStateException("Wrong WFM state "
                            + getState() + " in markForExecution(false)");
                }
            }
            checkForNodeStateChanges(true);
        }
    }

    /** call-back from SingleNodeContainer called before node is actually
     * executed.
     *
     * @param snc SingleNodeContainer which finished execution in a JobExecutor
     */
    void doBeforeExecution(final SingleNodeContainer snc) {
        assert !snc.getID().equals(this.getID());
        synchronized (m_workflowMutex) {
            LOGGER.debug(snc.getNameWithID() + " doBeforeExecute");
            // allow SNC to update states etc
                if (snc.getLoopRole().equals(LoopRole.END)) {
                    // if this is an END to a loop, make sure it knows its head
                    ScopeLoopContext slc = snc.getNode().
                               getScopeContextStackContainer().peek(
                                       ScopeLoopContext.class);
                    if (slc == null) {
                        LOGGER.debug("Incoming scope object stack for "
                                + snc.getNameWithID() + ":\n"
                                + snc.getScopeObjectStack().toDeepString());
                        throw new IllegalStateException("Encountered"
                                    + " loop-end without corresponding head!");
                    }
                    NodeContainer headNode = m_nodes.get(slc.getOwner());
                    snc.getNode().setLoopStartNode(
                            ((SingleNodeContainer)headNode).getNode());
                } else {
                    // or not if it's any other type of node
                    snc.getNode().setLoopStartNode(null);
                }
                snc.preExecuteNode();
                notifyWorkflowListeners(new WorkflowEvent(
                        WorkflowEvent.Type.NODE_STARTED, 
                        snc.getID(), null, null));
            checkForNodeStateChanges(true);
        }
    }

    /** cleanup a node after execution.
     *
     * @param snc SingleNodeContainer which just finished execution
     * @param success indicates if node execution was finished successfully
     *    (note that this does not imply State=EXECUTED e.g. for loop ends)
     */
    void doAfterExecution(final SingleNodeContainer snc, final boolean success) {
        assert !snc.getID().equals(this.getID());
        synchronized (m_workflowMutex) {
            String st = success ? " - success" : " - failure";
            LOGGER.debug(snc.getNameWithID() + " doAfterExecute" + st);
            if (!success) {
                // execution failed - clean up successors' execution-marks
                disableNodeForExecution(snc.getID());
                // and also any nodes which were waiting for this one to
                // be executed.
                for (ScopeObject so : snc.getWaitingLoops()) {
                    disableNodeForExecution(so.getOwner());
                }
                snc.clearWaitingLoopList();
            }
            // allow SNC to update states etc
            snc.postExecuteNode(success);
            boolean canConfigureSuccessors = true;
            // process loop context - only for "real" nodes:
            if (snc.getLoopRole().equals(LoopRole.BEGIN)) {
                // if this was BEGIN, it's not anymore (until we do not
                // restart it explicitly!)
                snc.getNode().setLoopEndNode(null);
            }
            if (snc.getLoopRole().equals(LoopRole.END)) {
                // no matter what happened, try to clean up the stack.
                ScopeLoopContext slc =
                    snc.getScopeObjectStack().pop(ScopeLoopContext.class);
                if (slc == null) {
                    throw new IllegalStateException(
                            "No Loop start for this Loop End!");
                }
            }
            Node node = snc.getNode();
            if (node.getLoopStatus() != null) {
                // we are supposed to execute this loop again!
                // first retrieve ScopeContext
                ScopeLoopContext slc = node.getLoopStatus();
                // first check if the loop is properly configured:
                if (m_nodes.get(slc.getOwner())
                        == null) {
                    // obviously not: origin of the loop is not in this WFM!
                    // nothing else to do: NC stays configured
                    assert snc.getState() == NodeContainer.State.CONFIGURED;
                    // and choke
                    throw new IllegalContextStackObjectException(
                            "Loop nodes are not in the same workflow!");
                } else {
                    // make sure the end of the loop is properly
                    // configured:
                    slc.setTailNode(snc.getID());
                    // and try to restart loop
                    restartLoop(slc);
                    // clear stack (= loop context)
                    node.clearLoopStatus();
                    // and make sure we do not accidentally configure the
                    // remainder of this node since we are not yet done
                    // with the loop
                    canConfigureSuccessors = false;
                }
            }
            if (snc.getWaitingLoops().size() >= 1) {
                // looks as if some loops were waiting for this node to
                // finish! Let's try to restart them:
                for (ScopeLoopContext slc : snc.getWaitingLoops()) {
                    restartLoop(slc);
                }
                snc.clearWaitingLoopList();
            }
            if (canConfigureSuccessors) {
                // may be SingleNodeContainer or WFM contained within this
                // one but then it can be treated like a SNC
                configureNodeAndSuccessors(snc.getID(), false, true);
            }
            checkForNodeStateChanges(true);
        }
    }

    /** Restart execution of a loop if possible. Can delay restart if
     * we are still waiting for some node in the loop body (or any
     * dangling loop branches) to finish execution
     *
     * @param sc ScopeObject of the actual loop
     */
    private void restartLoop(final ScopeLoopContext slc) {
        NodeContainer tailNode = m_nodes.get(slc.getTailNode());
        NodeContainer headNode = m_nodes.get(slc.getOwner());
        if ((tailNode == null) || (headNode == null)) {
            throw new IllegalStateException("Loop Nodes must both"
                    + " be in the same workflow!");
        }
        if (!(tailNode instanceof SingleNodeContainer)
                || !(headNode instanceof SingleNodeContainer)) {
            throw new IllegalStateException("Loop Nodes must both"
                    + " be SingleNodeContainers!");
        }
        // (1) find all intermediate node, the loop's "body"
        List<NodeID> loopBodyNodes = findAllNodesConnectedToLoopBody(
                headNode.getID(), tailNode.getID());
        // (2) check if any of those nodes is still waiting to be
        //     executed or currently executing
        for (NodeID id : loopBodyNodes) {
            NodeContainer currNode = m_nodes.get(id);
            if (currNode.getState().executionInProgress()) {
                // stop right here - loop can not yet be restarted!
                currNode.addWaitingLoop(slc);
                return;
            }
        }
        // (3) reset the nodes in the body (only those -
        //     make sure end of loop is NOT reset)
        for (NodeID id : loopBodyNodes) {
            invokeResetOnNode(id);
        }
        // (4) mark the origin of the loop to be executed again
        ((SingleNodeContainer)headNode).enableReQueuing();
        // (5) configure the nodes from start to rest (it's not
        //     so important if we configure more than the body)
        //     do NOT configure start of loop because otherwise
        //     we will re-create the ScopeContextStack and
        //     remove the loop-object as well!
        configureNodeAndSuccessors(headNode.getID(),
                                false, true);
        // the current node may have thrown an exception inside
        // configure, so we have to check here if the node
        // is really configured before...
        if (tailNode.getState().equals(State.CONFIGURED)) {
            // (6) ... we enable the body to be queued again.
            for (NodeID id : loopBodyNodes) {
                m_nodes.get(id)
                    .markForExecutionAsNodeContainer(true);
            }
            // and (7) mark end of loop for re-execution
            tailNode.markForExecutionAsNodeContainer(true);
        }
        // (8) allow access to tail node
        ((SingleNodeContainer)headNode).getNode().setLoopEndNode(
                ((SingleNodeContainer)tailNode).getNode());
        // (9) try to queue the head of this loop!
        assert headNode.getState().equals(State.MARKEDFOREXEC);
        queueIfQueuable(headNode);
    }

    /** Create list of nodes (id)s that are part of a loop body. Note that
     * this also includes any dangling branches which leave the loop but
     * do not connect back to the end-node. Used to re-execute all nodes
     * of a loop.
     * The list does not contain the start node or end node.
     *
     * @param startNode id of head of loop
     * @param endNode if of tail of loop
     * @return list of nodes within loop body & any dangling branches
     */
    private List<NodeID> findAllNodesConnectedToLoopBody(final NodeID startNode,
            final NodeID endNode) {
        ArrayList<NodeID> matchingNodes = new ArrayList<NodeID>();
        if (startNode.equals(endNode)) {
            // silly case
            return matchingNodes;
                }
        matchingNodes.add(startNode);
        int currIndex = 0;
        while (currIndex < matchingNodes.size()) {
            NodeID currID = matchingNodes.get(currIndex);
            for (ConnectionContainer cc : m_connectionsBySource.get(currID)) {
                assert (cc.getSource().equals(currID));
                NodeID succID = cc.getDest();
                if (succID.equals(this.getID())) {
                    // if any branch leaves this WFM, complain!
                    throw new IllegalContextStackObjectException(
                            "Loops are not permitted to leave workflows!");
            }
                if ((!succID.equals(endNode))
                        && (!matchingNodes.contains(succID))) {
                    NodeContainer succNode = m_nodes.get(succID);
                    if (!(succNode.getState().equals(State.EXECUTED))
                            && !(succNode.getState().executionInProgress())) {
                        // nodes in loop must be either executing or done!
                        throw new IllegalContextStackObjectException(
                                "Nodes within loop is not executing or done!");
            }
                    matchingNodes.add(succID);
                }
            }
            currIndex += 1;
        }
        matchingNodes.remove(startNode);
        return matchingNodes;
    }

    /** check if node can be safely reset. In case of a WFM we will check
     * if one of the internal nodes can be reset and none of the nodes
     * are "in progress".
     * 
     * @return if node can be reset.
     */
    @Override
    boolean isResetableAsNodeContainer() {
        // first check if there is a node in execution
        for (NodeContainer nc : m_nodes.values()) {
            if (nc.getState().executionInProgress()) {
                return false;
            }
        }
        // check for through connection
        for (ConnectionContainer cc : m_connectionsBySource.get(getID())) {
            if (cc.getType().equals(
                    ConnectionContainer.ConnectionType.WFMTHROUGH)) {
                return true;
            }
        }
        // check for at least one resetable node!
        for (NodeContainer nc : m_nodes.values()) {
            if (nc.isResetableAsNodeContainer()) {
                return true;
            }
        }
        // nothing of the above: false.
        return false;
    }

    /** {@inheritDoc} */
    @Override
    void resetAsNodeContainer() {
        synchronized (m_workflowMutex) {
            if (this.isResetableAsNodeContainer()) {
                resetAll();
                // don't let the WFM decide on the state himself - for example,
                // if there is only one WFMTHROUGH connection contained, it will
                // produce wrong states! Force it to be idle.
                setState(State.IDLE);
            }
        }
>>>>>>> e116f9a6
    }

    /**
<<<<<<< HEAD
     * Checks if the given node can be deleted safely from the workflow. A node
     * can only be deleted if it is not queued or running and none of its
     * successor are queued or running.
     * 
     * @param cont the node that should be deleted
     * @return <code>true</code> if the node can be deleted <code>false</code>
     *         otherwise
     */
    public boolean canBeDeleted(final NodeContainer cont) {
        return m_executor.canBeDeleted(cont);
    }

    /**
     * Checks if the given node can be reset safely. A node can only be reset if
     * it is not running and none of its successor are queued or running.
     * 
     * @param cont the node that should be deleted
     * @return <code>true</code> if the node can be deleted <code>false</code>
     *         otherwise
     */
    public boolean canBeReset(final NodeContainer cont) {
        return m_executor.canBeReset(cont);
    }

    /**
     * Checks if a connection can be added between the given nodes. If not, an
     * exception is thrown to deliver detailed information about the reason:
     * <ul>
     * <li>Some of the nodeIDs are invalid,</li>
     * <li>some of the port-numbers are invalid,</li>
     * <li>there's already a connection that ends at the given in-port,</li>
     * <li>or (new) this connection would create a loop in the workflow</li>
     * </ul>
     * 
     * @param sourceNode ID of the source node
     * @param outPort Index of the outgoing port
     * @param targetNode ID of the target node
     * @param inPort Index of the incoming port
     * @throws Exception if the two nodes can not be connected
     */
    public void checkAddConnection(final int sourceNode, final int outPort,
            final int targetNode, final int inPort) throws Exception {

        if ((sourceNode < 0) || (outPort < 0) || (targetNode < 0)
                || (inPort < 0)) {
            // easy sanity check failed - return false;
            throw new IndexOutOfBoundsException("Invalid node/port indices: "
                    + "Source node: " + sourceNode + " Target node: "
                    + targetNode + " Outport: " + outPort + " Inport: "
                    + inPort);
=======
     * Check if a node can be reset, meaning that it is executed and all of
     * it's successors are idle or executed as well. We do not want to mess
     * with executing chains.
     *
     * @param nodeID the id of the node
     * @return true if the node can safely be reset.
     */
    public boolean canResetNode(final NodeID nodeID) {
        NodeContainer nc = m_nodes.get(nodeID);
        if (nc == null) {
            return false;
        }
        // (a) this node is resetable
        // (b) no successors is running or queued.
        return (nc.isResetableAsNodeContainer()
               && (!hasSuccessorInProgress(nodeID)));
    }

    private void invokeResetOnNode(final NodeID nodeID) {
        assert Thread.holdsLock(m_workflowMutex);
        NodeContainer nc = getNodeContainer(nodeID);
        nc.resetAsNodeContainer();
        notifyWorkflowListeners(new WorkflowEvent(
                WorkflowEvent.Type.NODE_RESET, nodeID, null, null));
    }

    /**
     * Test if successors of a node are currently executing.
     *
     * @param nodeID id of node
     * @return true if at least one successors is currently in progress.
     */
    private boolean hasSuccessorInProgress(final NodeID nodeID) {
        NodeContainer nc = m_nodes.get(nodeID);
        if (nc == null) {  // we are talking about this WFM
            assert nodeID == this.getID();
            return getParent().hasSuccessorInProgress(nodeID);
        }
        // else it's a node inside the WFM
        for (ConnectionContainer cc : m_connectionsBySource.get(nodeID)) {
            switch (cc.getType()) {
            case WFMIN:
            case WFMTHROUGH:
                assert false : "Outgoing connection can't be of type " +
                    cc.getType();
            case STD:
                NodeID succID = cc.getDest();
                NodeContainer succNC = getNodeContainer(succID);
                if (succNC.getState().executionInProgress()
                        || hasSuccessorInProgress(succID)) {
                    return true;
                }
                break;
            case WFMOUT:
                // TODO check only nodes connection to the specific WF outport
                if (getParent().hasSuccessorInProgress(getID())) {
                    return true;
                }
            }
        }
        return false;
    }

    //////////////////////////////////////////////////////////
    // NodeContainer implementations (WFM acts as meta node)
    //////////////////////////////////////////////////////////

    /** Reset node and all executed successors of a specific node.
    *
    * @param id of first node in chain to be reset.
    */
    public void resetAndConfigureNode(final NodeID id) {
        synchronized (m_workflowMutex) {
            NodeContainer nc = getNodeContainer(id);
            if (!hasSuccessorInProgress(id)) {
                // if that's not the case: problem!
                if (nc.isResetableAsNodeContainer()) {
                    // only then it makes sense to reset/configure this
                    // Node and also its successors. Otherwise stop.
                    //
                    // Reset all successors first
                    resetSuccessors(id);
                    // and then reset node itself
                    invokeResetOnNode(id);
                    // and launch configure starting with this node
                    configureNodeAndSuccessors(id, true, true);
                }
            } else {
                throw new IllegalStateException(
                "Can not reset node (wrong state of node or successors) " + id);
            }
        }
        checkForNodeStateChanges(true);
    }

    /**
     * Reset successors of all nodes. Do not reset node itself since it
     * may be a metanode from within we started this.
     *
     * @param id of node
     */
    private void resetSuccessors(final NodeID id) {
        assert Thread.holdsLock(m_workflowMutex);
        Set<ConnectionContainer> succs = m_connectionsBySource.get(id);
        for (ConnectionContainer conn : succs) {
            NodeID currID = conn.getDest();
            if (!conn.getType().isLeavingWorkflow()) {
                assert m_nodes.get(currID) != null;
                // normal connection to another node within this workflow
                // first check if it is already reset
                NodeContainer nc = m_nodes.get(currID);
                assert nc != null;
                if (nc.isResetableAsNodeContainer()) {
                    // first reset successors of successor
                    this.resetSuccessors(currID);
                    // ..then immediate successor itself
                    invokeResetOnNode(currID);
                }
            } else {
                assert m_nodes.get(currID) == null;
                assert this.getID().equals(currID);
                // connection goes to a meta outport!
                // Note: this also resets node which are connected to OTHER
                // outports of this metanode!
                getParent().resetSuccessors(this.getID());
            }
        }
    }

    /** Check if a node can be executed directly.
     *
     * @param nodeID id of node
     * @return true of node is configured and all immediate predecessors are
     *              executed.
     */
    public boolean canExecuteNode(final NodeID nodeID) {
        synchronized (m_workflowMutex) {
            NodeContainer nc = m_nodes.get(nodeID);
            if (nc == null) {
                return false;
            }
            // node itself needs to be configured.
            if (nc.getState() != NodeContainer.State.CONFIGURED) {
                return false;
            }
            // all immediate predecessors must be executed.
            Set<ConnectionContainer> predNodes
                         = m_connectionsByDest.get(nodeID);
            for (ConnectionContainer conn : predNodes) {
                assert conn.getDest() == nodeID;
                NodeID predNodeID = conn.getSource();
                NodeContainer predNode = m_nodes.get(predNodeID);
                // TODO fix workaround for incoming meta connections
                if (predNode != null && predNode.getState()
                        != NodeContainer.State.EXECUTED) {
                    return false;
                }
                if (predNode == null) {
                    assert predNodeID == this.getID();
                    return getParent().canExecuteNode(predNodeID);
                }
            }
>>>>>>> e116f9a6
        }

<<<<<<< HEAD
        NodeContainer src = m_nodesByID.get(sourceNode);
        NodeContainer targ = m_nodesByID.get(targetNode);
=======
    /** {@inheritDoc} */
    @Override
    public NodeMessage getNodeMessage() {
        return m_nodeMessage;
    }
>>>>>>> e116f9a6

        if ((src == null) || (targ == null)) {
            // Nodes don't exist (whyever) - return failure
            String message =
                    "WFM: checking for connection between non existing"
                            + " nodes!";
            throw new IllegalArgumentException(message);
        }
<<<<<<< HEAD

        boolean portNumsValid =
                (src.getNrOutPorts() > outPort)
                        && (targ.getNrInPorts() > inPort) && (outPort >= 0)
                        && (inPort >= 0);
        if (!portNumsValid) {
            // port numbers don't exist - return failure
            String message =
                    "WFM: checking for connection for non existing" + " ports!";
            throw new IllegalArgumentException(message);
=======
    }

   /**
    * Convenience method: execute all and wait for execution to be done.
    *
    * @return true if execution was successful
    */
    public boolean executeAllAndWaitUntilDone() {
        if (this == ROOT) {
            throw new IllegalStateException("Can't execute ROOT workflow");
        }
        final Object mySemaphore = new Object();
        this.addNodeStateChangeListener(new NodeStateChangeListener() {
            /** {@inheritDoc} */
            public void stateChanged(final NodeStateEvent state) {
                synchronized (mySemaphore) {
                    mySemaphore.notifyAll();
                }
            }
        });
        executeAll();
        synchronized (mySemaphore) {
            while (getState().executionInProgress()) {
                try {
                    mySemaphore.wait();
                } catch (InterruptedException ie) {
                    cancelExecutionAsNodeContainer();
                    return false;
                }
            }
>>>>>>> e116f9a6
        }

<<<<<<< HEAD
        ConnectionContainer conn = getIncomingConnectionAt(targ, inPort);
        boolean hasConnection = (conn != null);
        if (hasConnection) {
            // input port already has a connection - return failure
            String message = "WFM: Input port already has a connection.";
            throw new IllegalArgumentException(message);
        }
=======
    /** Convenience method: (Try to) Execute all nodes in the workflow.
     * This method returns immediately, leaving it to the associated
     * executor to do the job. */
    public void executeAll() {
        markForExecutionAllNodes(true);
    }

    /////////////////////////////////////////////////////////
    // WFM as NodeContainer: Dialog related implementations
    /////////////////////////////////////////////////////////

    /** {@inheritDoc} */
    @Override
    public boolean hasDialog() {
        return false;
    }
>>>>>>> e116f9a6

        boolean isDataConn =
                targ.isDataInPort(inPort) && src.isDataOutPort(outPort);
        boolean isModelConn =
                !targ.isDataInPort(inPort) && !src.isDataOutPort(outPort);
        if (!isDataConn && !isModelConn) {
            // trying to connect data to model port - return failure
            String message =
                    "WFM: Data port can not be connected to a model port.";
            throw new IllegalArgumentException(message);
        }

        // check for loops
        boolean loop = targ.isFollowedBy(src);
        if (loop) {

            String message =
                    "Attempt to create loop (from node id:" + sourceNode
                            + ", port:" + inPort + " to node id:" + targetNode
                            + ", port:" + outPort + ")";
            throw new IllegalArgumentException(message);
        }
    }

    /**
     * Cancels the execution of all nodes in the workflow.
     */
    public void cancelExecution() {
        m_executor.cancelExecution();
    }

    // /**
    // * Cancels the execution of the workflow after the passed node.
    // *
    // * @param nodeID the id of the node after which the execution should be
    // * canceled
    // */
    // public void cancelExecutionAfterNode(final int nodeID) {
    // NodeContainer nodeCont = m_nodesByID.get(nodeID);
    // m_executor.cancelExecution(nodeCont.getAllSuccessors());
    // }

    /**
<<<<<<< HEAD
     * Cancels execution of the given node and all its sucessor nodes.
     * 
     * @param node a node
=======
     * @return global table repository for this WFM.
>>>>>>> e116f9a6
     */
    public void cancelExecution(final NodeContainer node) {
        Collection<NodeContainer> l = node.getAllSuccessors();
        l.add(node);
        m_executor.cancelExecution(l);
    }

<<<<<<< HEAD
    /*
     * checks if any running nodes are in the workflow and throws an exception
     * if this is the case
     */
    private void checkForRunningNodes(final String msg)
            throws WorkflowInExecutionException {
        if (m_executor.executionInProgress(this)) {
            throw new WorkflowInExecutionException(msg
                    + " while execution is in progress");
        }
    }

    /**
     * Removes all nodes and connection from the workflow.
     * 
     * @throws WorkflowInExecutionException if the workflow is currently being
     *             executed
     */
    public synchronized void clear() throws WorkflowInExecutionException {
        checkForRunningNodes("Workflow cannot be cleared");

        List<NodeContainer> containers =
                new ArrayList<NodeContainer>(m_nodesByID.values());
        for (NodeContainer nc : containers) {
            removeNode(nc);
        }

        assert (m_nodesByID.size() == 0);
        assert (m_connectionsByID.size() == 0);
        assert (m_idsByNode.size() == 0);
        if (m_parent == null) {
            m_runningConnectionID.setValue(-1);
            m_runningNodeID.setValue(0);
        }
    }

    /**
     * Configures the passed node but does not reset it. The caller has to
     * ensure that the node is resetted and not executed beforehand.
     * 
     * @param nodeID the node that should be configured
     */
    public void configureNode(final int nodeID) {
        NodeContainer nodeCont = m_nodesByID.get(nodeID);
        nodeCont.configure();
    }

    /**
     * Creates and returns a new workflowmanager that handles a workflow that is
     * contained in the workflow that this manager handles.
     * 
     * @return a subordinate workflow manager
     */
    public WorkflowManager createSubManager() {
        return new WorkflowManager(this);
    }

    /**
     * Creates copies of the node and connection containers passed as arguments.
     * If connection should be copied whose endpoints have not been copied, they
     * are silently ignored.
     * 
     * @param nodeIDs the ids of the nodes that should be copied
     * @param connectionIDs the ids of the connections that should be copied
     * 
     * @return the ids of the newly created containers, the first array element
     *         being the array of node container ids, the second being the array
     *         of connection containers
     * @throws CloneNotSupportedException if the {@link NodeExtraInfo} object of
     *             a node container could not be cloned
     */
    public synchronized int[][] createSubWorkflow(final int[] nodeIDs,
            final int[] connectionIDs) throws CloneNotSupportedException {
        // the new ids to return
        ArrayList<Integer> newNodeIDs = new ArrayList<Integer>();
        ArrayList<Integer> newConnectionIDs = new ArrayList<Integer>();

        // the map is used to map the old node id to the new one
        Map<Integer, Integer> idMap = new HashMap<Integer, Integer>();

        for (int nodeID : nodeIDs) {
            final NodeContainer nc = m_nodesByID.get(nodeID);
            if (nc == null) {
                throw new IllegalArgumentException("A node with id " + nodeID
                        + " is not handled by this workflow manager");
            }

            // create NodeContainer based on NodeSettings object
            final int newId = m_runningNodeID.inc();
            final NodeContainer newNode = new NodeContainer(nc, newId);

            idMap.put(nc.getID(), newId);
            // remember the new id for the return value
            newNodeIDs.add(newId);

            // set the user name to the new id if the init name
            // was set before e.g. "Node_44"
            // get set username
            String currentUserNodeName = newNode.getCustomName();

            // create temprarily the init user name of the copied node
            // to check wether the current name was changed
            String oldInitName = "Node " + nc.getID();
            if (oldInitName.equals(currentUserNodeName)) {
                newNode.setCustomName("Node " + newId);
=======

    /** Return list of nodes, sorted by traversing the graph breadth first.
     * @param ids of interest, usually m_nodes.keySet()
     * @return list of nodes
     */
    Iterable<NodeID> getBreathFirstListOfNodes(final Set<NodeID> ids) {
        // first create list of nodes without predecessor or only the WFM
        // itself (i.e. connected to outside "world" only.
        ArrayList<NodeID> bfsSortedNodes = new ArrayList<NodeID>();
        for (NodeID thisNode : ids) {
            Set<ConnectionContainer> incomingConns
                       = m_connectionsByDest.get(thisNode);
            boolean isSource = true;
            for (ConnectionContainer thisConn : incomingConns) {
                if (ids.contains(thisConn.getSource())) {
                    isSource = false;
                }
            }
            if (isSource) {
                bfsSortedNodes.add(thisNode);
>>>>>>> e116f9a6
            }

            // and add it to workflow
            addNodeWithID(newNode);
        }

        for (int connID : connectionIDs) {
            final ConnectionContainer cc = m_connectionsByID.get(connID);
            if (cc == null) {
                throw new IllegalArgumentException("A connection with id "
                        + connID + " is not handled by this workflow manager");
            }

            int oldSourceID = cc.getSource().getID();
            int oldTargetID = cc.getTarget().getID();

            // check if both (source and target node have been selected
            // if not, the connection is omitted
            if (!idMap.containsKey(oldSourceID)
                    || !idMap.containsKey(oldTargetID)) {
                continue;
            }

            ConnectionContainer newConn =
                    new ConnectionContainer(m_runningConnectionID.inc(),
                            m_nodesByID.get(idMap.get(oldSourceID)), cc
                                    .getSourcePortID(), m_nodesByID.get(idMap
                                    .get(oldTargetID)), cc.getTargetPortID());
            addConnection(newConn);
            // add the id to the new ids
            newConnectionIDs.add(newConn.getID());
        }

        int[] nids = new int[newNodeIDs.size()];
        int i = 0;
        for (Integer newId : newNodeIDs) {
            nids[i++] = newId;
        }

        int[] cids = new int[newConnectionIDs.size()];
        i = 0;
        for (Integer newId : newConnectionIDs) {
            cids[i++] = newId;
        }
<<<<<<< HEAD

        return new int[][]{nids, cids};
    }

    /**
     * Creates additional nodes and optional connections between those specified
     * in the settings object.
     * 
     * @param settings the <code>NodeSettings</code> object describing the sub
     *            workflow to add to this workflow manager
     * 
     * @return the ids of the newly created containers, the first array element
     *         being the array of node container ids, the second being the array
     *         of connection containers
     * 
     * @throws InvalidSettingsException thrown if the passed settings are not
     *             valid
     * @throws ClassNotFoundException if a node class cannot be found
     * @throws IllegalAccessException if a node class is not accessible
     * @throws InstantiationException if a node cannot be instantiated
     */
    public int[][] createSubWorkflow(final NodeSettings settings)
            throws InvalidSettingsException, InstantiationException,
            IllegalAccessException, ClassNotFoundException {
        NodeSettings nodes = settings.getNodeSettings(KEY_NODES);

        ArrayList<Integer> newNodeIDs = new ArrayList<Integer>();
        ArrayList<Integer> newConnectionIDs = new ArrayList<Integer>();

        // the map is used to map the old node id to the new one
        Map<Integer, Integer> idMap = new HashMap<Integer, Integer>();

        for (String nodeKey : nodes.keySet()) {
            NodeSettings nodeSetting = new NodeSettings(nodeKey);
            try {
                // retrieve config object for each node
                nodes.getNodeSettings(nodeKey).copyTo(nodeSetting);
                // create NodeContainer based on NodeSettings object

                // remember temporarily the old id
                final int oldId = nodeSetting.getInt(NodeContainer.KEY_ID);
                final int newId = m_runningNodeID.inc();
                nodeSetting.addInt(NodeContainer.KEY_ID, newId);
                final NodeContainer newNode =
                        new NodeContainer(nodeSetting, this);
                try {
                    newNode.loadSettings(nodeSetting);
                } catch (InvalidSettingsException ex) {
                    LOGGER.debug("Could not load settings for node " + nodeKey
                            + ": " + ex.getMessage());
                }

                // adapt custom name in case it has still the node id string
                String customName = newNode.getCustomName();
                if (customName.equals("Node " + oldId)) {
                    newNode.setCustomName("Node " + newId);
                }

                newNode.resetAndConfigure();

                // change the id, as this id is already in use (it was copied)
                // first remeber the old id "map(oldId, newId)"

                idMap.put(oldId, newId);
                // remember the new id for the return value
                newNodeIDs.add(newId);

                // and add it to workflow
                addNodeWithID(newNode);
            } catch (InvalidSettingsException ise) {
                LOGGER.warn("Could not create node " + nodeKey + " reason: "
                        + ise.getMessage());
                LOGGER.debug(nodeSetting, ise);
            }
        }
        // read connections
        NodeSettings connections = settings.getNodeSettings(KEY_CONNECTIONS);
        for (String connectionKey : connections.keySet()) {
            // retrieve config object for next connection
            NodeSettings connectionConfig =
                    connections.getNodeSettings(connectionKey);
            // and add appropriate connection to workflow
            try {
                // get the new id from the map
                // read ids and port indices
                int oldSourceID =
                        ConnectionContainer
                                .getSourceIdFromConfig(connectionConfig);
                int oldTargetID =
                        ConnectionContainer
                                .getTargetIdFromConfig(connectionConfig);

                // check if both (source and target node have been selected
                // if not, the connection is omitted
                if (idMap.get(oldSourceID) == null
                        || idMap.get(oldTargetID) == null) {
                    continue;
                }

                ConnectionContainer cc =
                        new ConnectionContainer(m_runningConnectionID.inc(),
                                connectionConfig, this, idMap);
                addConnection(cc);
                // add the id to the new ids
                newConnectionIDs.add(cc.getID());
            } catch (InvalidSettingsException ise) {
                LOGGER.warn("Could not create connection " + connectionKey
                        + " reason: " + ise.getMessage());
                LOGGER.debug(connectionConfig, ise);
            }
        }

        int[] nids = new int[newNodeIDs.size()];
        int i = 0;
        for (Integer newId : newNodeIDs) {
            nids[i++] = newId;
        }

        int[] cids = new int[newConnectionIDs.size()];
        i = 0;
        for (Integer newId : newConnectionIDs) {
            cids[i++] = newId;
        }

        return new int[][]{nids, cids};
    }

    /**
     * Removes all connections (incoming and outgoing) from a node container.
     * Note that this results in a bunch of workflow events !
     * 
     * @param nodeCont the container which should be completely disconnected
     * @throws WorkflowInExecutionException if the workflow is currently being
     *             executed
     */
    public synchronized void disconnectNodeContainer(
            final NodeContainer nodeCont) throws WorkflowInExecutionException {
        if (!canBeDeleted(nodeCont)) {
            throw new WorkflowInExecutionException(
                    "Node cannot be disconnected"
                            + ", because it is part of a running workflow.");
        }

        int numIn = nodeCont.getNrInPorts();
        int numOut = nodeCont.getNrOutPorts();

        List<ConnectionContainer> connections =
                new ArrayList<ConnectionContainer>();
        // collect incoming connections
        for (int i = 0; i < numIn; i++) {
            ConnectionContainer c = getIncomingConnectionAt(nodeCont, i);
            if (c != null) {
                connections.add(c);
            }
        }
        // collect outgoing connections
        for (int i = 0; i < numOut; i++) {
            List<ConnectionContainer> cArr =
                    getOutgoingConnectionsAt(nodeCont, i);
            if (cArr != null) {
                connections.addAll(cArr);
=======
        // find successors...
        expandListBreathFirst(bfsSortedNodes, ids);
        return bfsSortedNodes;
    }

    /** Return list of nodes connected to the given node sorted in breath
     * first order. Note that also nodes which have another predecessors not
     * contained in this node may be included as long as at least one input
     * node is connected to a node in this list!
     *
     * @param id
     * @return list as described above.
     */
    private ArrayList<NodeID> getBreathFirstListOfNodeAndSuccessors(
            final NodeID id) {
        // assemble unsorted list of successors
        HashSet<NodeID> inclusionList = new HashSet<NodeID>();
        completeSet(inclusionList, id);
        // and then get all successors which are part of this list in a nice
        // BFS order
        ArrayList<NodeID> bfsSortedNodes = new ArrayList<NodeID>();
        bfsSortedNodes.add(id);
        expandListBreathFirst(bfsSortedNodes, inclusionList);
        if (inclusionList.contains(getID())) {
            bfsSortedNodes.add(getID());
        }
        return bfsSortedNodes;
    }

    // complete set of nodes depth-first starting with node id.
    private void completeSet(final HashSet<NodeID> nodes, final NodeID id) {
        if (nodes.add(id)) {
            for (ConnectionContainer cc : m_connectionsBySource.get(id)) {
                if (!cc.getType().isLeavingWorkflow()) {
                    completeSet(nodes, cc.getDest());
                } else {
                    // do not call completeSet on this node as this
                    // also includes all nodes connected to our inports
                    assert cc.getDest().equals(getID());
                    nodes.add(getID());
                }
            }
        }
    }

    private void expandListBreathFirst(final ArrayList<NodeID> bfsSortedNodes,
            final Set<NodeID> inclusionList) {
        // keep adding nodes until we can't find new ones anymore
        for (int i = 0; i < bfsSortedNodes.size(); i++) {
            NodeID currNode = bfsSortedNodes.get(i);
            // look at all successors of this node
            for (ConnectionContainer cc : m_connectionsBySource.get(currNode)) {
                NodeID succNode = cc.getDest();
                // this node is not subject to bf traversal
                if (succNode.equals(getID())) {
                    continue;
                }
                // don't check nodes which are already in the list...
                if (!bfsSortedNodes.contains(succNode)) {
                    // and make sure all predecessors which are part of the
                    // inclusion list of this successor are already
                    // in the list
                    boolean allContained = true;
                    for (ConnectionContainer cc2
                                   : m_connectionsByDest.get(succNode)) {
                        NodeID pred = cc2.getSource();
                        if (!pred.equals(getID())
                                && !bfsSortedNodes.contains(pred)) {
                            // check if source is not yet in list
                            if (inclusionList.contains(pred)) {
                                // but only if it's in the inclusion list
                                allContained = false;
                            }
                        }
                    }
                    if (allContained) {
                        bfsSortedNodes.add(succNode);
                    }
                }
            }
        }
    }

    /**
     * Cancel execution of the given NodeContainer.
     *
     * @param nc node to be canceled
     */
    public void cancelExecution(final NodeContainer nc) {
        assert nc != null;
        disableNodeForExecution(nc.getID());
        synchronized (m_workflowMutex) {
            if (nc.getState().executionInProgress()) {
                nc.cancelExecutionAsNodeContainer();
>>>>>>> e116f9a6
            }
        }

        // remove all collected connections
        for (ConnectionContainer container : connections) {
            removeConnection(container);
        }
    }
    /**
<<<<<<< HEAD
     * Executes all nodes in this workflow.
     * 
     * @param block <code>true</code> if the method should block until the
     *            execution has been finished
     */
    public void executeAll(final boolean block) {
        synchronized (this) {
            Collection<NodeContainer> nodes = new ArrayList<NodeContainer>();

            List<NodeContainer> topSortedNodes = topSortNodes();
            for (NodeContainer nc : topSortedNodes) {
                // we also add unconfigured nodes here because they may get
                // configured if their predecessor(s) are executed
                if (!nc.isExecuted() && nc.isFullyConnected()) {
                    nodes.add(nc);
                }
            }

            for (NodeContainer nc : topSortedNodes) {
                if (!nc.isFullyConnected()) {
                    nodes.removeAll(nc.getAllSuccessors());
                }
            }

            if (m_parent != null) {
                NodeContainer myNodeContainer = null;
                for (NodeContainer nc : m_parent.m_nodesByID.values()) {
                    if (nc.getEmbeddedWorkflowManager() == this) {
                        myNodeContainer = nc;
                        break;
                    }
                }
                assert (myNodeContainer != null) : "Did not find my "
                        + "node container";

                m_parent.findExecutableNodes(myNodeContainer, nodes);
            }

            m_executor.addWaitingNodes(nodes);
        }
        if (block) {
            m_executor.waitUntilFinished(this);
=======
     * Check if any internal nodes have changed state which might mean that
     * this WFM also needs to change its state...
     * @param propagateChanges Whether to also inform this wfm's parent if done
     * (true always except for loading)
     */
    private void checkForNodeStateChanges(final boolean propagateChanges) {
        // TODO enable this assertion
//        assert Thread.holdsLock(m_workflowMutex);
        int[] nrNodesInState = new int[State.values().length];
        int nrNodes = 0;
        boolean internalNodeHasError = false;
        for (NodeContainer ncIt : m_nodes.values()) {
            nrNodesInState[ncIt.getState().ordinal()]++;
            nrNodes++;
            if ((ncIt.getNodeMessage() != null)
                    && (ncIt.getNodeMessage().getMessageType().equals(
                            NodeMessage.Type.ERROR))) {
                internalNodeHasError = true;
            }
        }
        // set summarization message if any of the internal nodes has an error
        NodeMessage newMessage = NodeMessage.NONE;
        if (internalNodeHasError) {
            newMessage = new NodeMessage(NodeMessage.Type.ERROR,
                    "Internal Error.");
        }
        if (!newMessage.equals(m_nodeMessage)) {
            notifyMessageListeners(new NodeMessageEvent(this.getID(),
                    newMessage));
            m_nodeMessage = newMessage;
        }
        //
        assert nrNodes == m_nodes.size();
        NodeContainer.State newState = State.IDLE;
        // check if all outports are connected
        boolean allOutPortsConnected =
            getNrOutPorts() == m_connectionsByDest.get(this.getID()).size();
        // check if we have complete Objects on outports
        boolean allPopulated = false;
        if (allOutPortsConnected) {
            allPopulated = true;
            for (int i = 0; i < getNrOutPorts(); i++) {
                NodeOutPort nop = getOutPort(i).getUnderlyingPort();
                if (nop == null) {
                    allPopulated = false;
                } else if (nop.getPortObject() == null) {
                    allPopulated = false;
                }
            }
        }
        if (nrNodes == 0) {
            // special case: zero nodes!
            if (allOutPortsConnected) {
                newState = allPopulated ? State.EXECUTED : State.CONFIGURED;
            } else {
                newState = State.IDLE;
            }
        } else if (nrNodesInState[State.EXECUTED.ordinal()] == nrNodes) {
            // WFM is executed only if all (>=1) nodes are executed and
            // all output ports are connected and contain their
            // portobjects.
            if (allPopulated) {
                // all nodes in WFM done and all ports populated!
                newState = State.EXECUTED;
            } else {
                // all executed but not all outports connected!
                newState = State.IDLE;
            }
        } else if (nrNodesInState[State.CONFIGURED.ordinal()] == nrNodes) {
            // all (>=1) configured
            if (allOutPortsConnected) {
                newState = State.CONFIGURED;
            } else {
                newState = State.IDLE;
            }
        } else if (nrNodesInState[State.EXECUTING.ordinal()] >= 1) {
            newState = State.EXECUTING;
        } else if (nrNodesInState[State.EXECUTED.ordinal()]
                   + nrNodesInState[State.CONFIGURED.ordinal()]
                   == nrNodes) {
            newState = State.CONFIGURED;
        } else if ((nrNodesInState[State.QUEUED.ordinal()] >= 1)
                || (nrNodesInState[State.EXECUTING.ordinal()] >= 1)) {
            newState = State.EXECUTING;
        } else if (nrNodesInState[State.UNCONFIGURED_MARKEDFOREXEC.ordinal()]
                                  >= 1) {
            newState = State.UNCONFIGURED_MARKEDFOREXEC;
        } else if (nrNodesInState[State.MARKEDFOREXEC.ordinal()] >= 1) {
            newState = State.MARKEDFOREXEC;
        }
        State oldState = this.getState();
        this.setState(newState, propagateChanges);
        if (oldState.equals(State.EXECUTING)) {
            if (newState.equals(State.EXECUTED)) {
                // we just successfully executed this WFM: check if any
                // loops were waiting for this one in the parent workflow!
                if (getWaitingLoops().size() >= 1) {
                    // looks as if some loops were waiting for this node to
                    // finish! Let's try to restart them:
                    for (ScopeLoopContext slc : getWaitingLoops()) {
                        getParent().restartLoop(slc);
                    }
                    clearWaitingLoopList();
                }
            } else if (!newState.equals(State.EXECUTING)) {
                // something went wrong - if other any loops were waiting
                // for this node: clean them up!
                for (ScopeObject so : getWaitingLoops()) {
                    getParent().disableNodeForExecution(so.getOwner());
                }
                clearWaitingLoopList();
            }
        }
        if ((!oldState.equals(newState))
                && (getParent() != null) && propagateChanges) {
            // make sure parent WFM reflects state changes
            getParent().checkForNodeStateChanges(propagateChanges);
>>>>>>> e116f9a6
        }
    }

    /**
     * Executes the workflow up to and including the passed node. If desired the
     * method blocks until the execution has been finished.
     * 
     * @param nodeID the id of the node up to which the workflow should be
     *            executed
     * @param block <code>true</code> if the method should block,
     *            <code>false</code> otherwise
     * @throws IllegalArgumentException if the passed node is not configured or
     *             already executed
     */
<<<<<<< HEAD
    public void executeUpToNode(final int nodeID, final boolean block) {
        final NodeContainer nc;
        List<NodeContainer> nodes;
        synchronized (this) {
            nc = m_nodesByID.get(nodeID);
            if (!nc.isConfigured()) {
                throw new IllegalArgumentException("The given node is not"
                        + " configured and cannot be executed");
=======
    private NodeOutPort[] assemblePredecessorOutPorts(final NodeID id) {
        NodeContainer nc = getNodeContainer(id);
        int nrIns = nc.getNrInPorts();
        NodeOutPort[] result = new NodeOutPort[nrIns];
        Set<ConnectionContainer> incoming = m_connectionsByDest.get(id);
        for (ConnectionContainer conn : incoming) {
            assert conn.getDest().equals(id);
            // get info about destination
            int destPortIndex = conn.getDestPort();
            int portIndex = conn.getSourcePort();
            if (conn.getSource() != this.getID()) {
                // connected to another node inside this WFM
                assert conn.getType() == ConnectionType.STD;
                result[destPortIndex] =
                    m_nodes.get(conn.getSource()).getOutPort(portIndex);
            } else {
                // connected to a WorkflowInport
                assert conn.getType() == ConnectionType.WFMIN;
                result[destPortIndex] = getWorkflowIncomingPort(portIndex);
>>>>>>> e116f9a6
            }
            if (nc.isExecuted()) {
                throw new IllegalArgumentException("The given node is already"
                        + " executed");
            }

            nodes = new ArrayList<NodeContainer>();
            nodes.add(nc);
            findExecutableNodes(nc, nodes);
        }
        // queue the nodes in reverse order, i.e. the first executing nodes
        // gets queued first, so that its progress bar comes first
        Collections.reverse(nodes);

        m_executor.addWaitingNodes(nodes);
        if (block) {
            m_executor.waitUntilFinished(nc);
        }
    }

    /**
<<<<<<< HEAD
     * Executes exactly one node. The node must be in the executable state. No
     * predecessors will be executed in order to get this node into the
     * executable state. No auto-executable successor nodes will be executed
     * afterwards.
     * 
     * @param nodeID the id of the node to execute.
     * @param block <code>true</code> if the method should block,
     *            <code>false</code> otherwise
     * @throws IllegalArgumentException if the passed node is not configured or
     *             already executed
     */
    public void executeOneNode(final int nodeID, final boolean block) {
        NodeContainer nc;
        synchronized (this) {
            nc = m_nodesByID.get(nodeID);
            if (!nc.isExecutable()) {
                throw new IllegalArgumentException("The given node is not"
                        + " executable, thus can't be executed");
            }
            if (nc.isExecuted()) {
                throw new IllegalArgumentException("The given node is already"
                        + " executed");
            }

            List<NodeContainer> nodes = new LinkedList<NodeContainer>();
            nodes.add(nc);
            m_executor.addWaitingNodes(nodes);
        }
        if (block) {
            m_executor.waitUntilFinished(nc);
        }
=======
     * Check if a node has fully connected incoming ports.
     *
     * @param id of Node
     * @return true if all input ports are connected.
     */
    private boolean isFullyConnected(final NodeID id) {
        if (id.equals(this.getID())) {
            return getParent().isFullyConnected(id);
        }
        NodeContainer nc = getNodeContainer(id);
        // Note that this enforces FULLY connected nodes
        return m_connectionsByDest.get(id).size() == nc.getNrInPorts();
>>>>>>> e116f9a6
    }

    /**
     * Searches for potentially executable nodes that are before the passed node
     * container in the flow.
     * 
     * @param beforeNode the node up to which (but not including) executable
     *            nodes should be searched
     * @param nodes a collection to which the executable nodes are added
     */
    private void findExecutableNodes(final NodeContainer beforeNode,
            final Collection<NodeContainer> nodes) {
        LinkedList<NodeContainer> pred = new LinkedList<NodeContainer>();
        pred.add(beforeNode);
        while (!pred.isEmpty()) {
            NodeContainer nodeCont = pred.removeFirst();
            for (NodeContainer nc : nodeCont.getPredecessors()) {
                if (nc.isConfigured() && !nc.isExecuted() 
                        && !pred.contains(nc)) {
                    pred.add(nc);
                    nodes.add(nc);
                }
            }
<<<<<<< HEAD

            // check for auto-excutable nodes
            LinkedList<NodeContainer> succ = new LinkedList<NodeContainer>();
            succ.add(nodeCont);

            while (succ.size() > 0) {
                NodeContainer nc = succ.removeFirst();
                for (NodeContainer[] nca : nc.getSuccessors()) {
                    for (NodeContainer autoexec : nca) {
                        if (autoexec.isAutoExecutable()
                                && autoexec.isConfigured()
                                && !autoexec.isExecuted()
                                && !nodes.contains(autoexec)) {
                            nodes.add(autoexec);
                            succ.add(autoexec);
                        }
=======
            if (!needsConfiguration) {
                continue;
            }
            final NodeContainer nc = getNodeContainer(currNode);
            synchronized (m_workflowMutex) {
                final int inCount = nc.getNrInPorts();
                NodeOutPort[] predPorts = assemblePredecessorOutPorts(currNode);
                final PortObjectSpec[] inSpecs = new PortObjectSpec[inCount];
                final ScopeObjectStack[] scscs = new ScopeObjectStack[inCount];
                final HiLiteHandler[] hiliteHdls = new HiLiteHandler[inCount];
                // check for presence of input specs
                boolean allSpecsExists = true;
                for (int i = 0; i < predPorts.length; i++) {
                    if (predPorts[i] != null) {
                        inSpecs[i] = predPorts[i].getPortObjectSpec();
                        scscs[i] = predPorts[i].getScopeContextStackContainer();
                        hiliteHdls[i] = predPorts[i].getHiLiteHandler();
>>>>>>> e116f9a6
                    }
                    allSpecsExists &= inSpecs[i] != null;
                }
<<<<<<< HEAD
            }
        }

        if (m_parent != null) {
            NodeContainer myNodeContainer = null;
            for (NodeContainer nc : m_parent.m_nodesByID.values()) {
                if (nc.getEmbeddedWorkflowManager() == this) {
                    myNodeContainer = nc;
                    break;
                }
            }
            assert (myNodeContainer != null) : "Did not find my node container";

            m_parent.findExecutableNodes(myNodeContainer, nodes);
=======
                if (!allSpecsExists) {
                    // only configure nodes with all Input Specs present
                    continue;
                }
                // configure node only if it's not yet running, queued or done.
                // This can happen if the WFM queues a node which has more than
                // one predecessor with populated output ports but one of the
                // nodes still has not called the "doAfterExecution()" routine
                // which might attempt to configure an already queued node again
                switch (nc.getState()) {
                case IDLE:
                case CONFIGURED:
                case UNCONFIGURED_MARKEDFOREXEC:
                case MARKEDFOREXEC:
                    // create new ScopeContextStack if this is a "real" node
                    ScopeObjectStack oldSOS = null;
                    if (nc instanceof SingleNodeContainer) {
                        SingleNodeContainer snc = (SingleNodeContainer)nc;
                        oldSOS = snc.getScopeObjectStack();
                        ScopeObjectStack scsc =
                            new ScopeObjectStack(currNode, scscs);
                        if (snc.getLoopRole().equals(LoopRole.BEGIN)) {
                            // the stack will automatically add the ID of the
                            // head of the loop (the owner!)
                            ScopeLoopContext slc = new ScopeLoopContext();
                            scsc.push(slc);
                        }
                        snc.setScopeObjectStack(scsc);
                        // update HiLiteHandlers on inports of SNC only
                        // TODO think about it... happens magically
                        for (int i = 0; i < inCount; i++) {
                            snc.setInHiLiteHandler(i, hiliteHdls[i]);
                        }
                    }
                    // remember HiLiteHandler on OUTPORTS of all nodes!
                    HiLiteHandler[] oldHdl =
                        new HiLiteHandler[nc.getNrOutPorts()];
                    for (int i = 0; i < oldHdl.length; i++) {
                        oldHdl[i] = nc.getOutPort(i).getHiLiteHandler();
                    }
                    // configure node itself
                    boolean outputSpecsChanged
                              = nc.configureAsNodeContainer(inSpecs);
                    notifyWorkflowListeners(new WorkflowEvent(
                            WorkflowEvent.Type.NODE_CONFIGURED, 
                            currNode, null, null));

                    // check if ScopeContextStacks have changed
                    boolean stackChanged = false;
                    if (nc instanceof SingleNodeContainer) {
                        SingleNodeContainer snc = (SingleNodeContainer)nc;
                        // TODO: once SOS.equals() actually works...
                        stackChanged = !snc.getScopeObjectStack().isEmpty()
                          || (oldSOS != null && !oldSOS.isEmpty());
//                            stackChanged = snc.getScopeObjectStack().equals(old_sos);
                    }
                    // check if HiLiteHandlers have changed
                    boolean hiLiteHdlsChanged = false;
                    for (int i = 0; i < oldHdl.length; i++) {
                        HiLiteHandler hdl = nc.getOutPort(i).getHiLiteHandler();
                        hiLiteHdlsChanged |= (hdl != oldHdl[i]);
                    }
                    if (outputSpecsChanged || stackChanged
                            || hiLiteHdlsChanged) {
                        freshlyConfiguredNodes.add(nc.getID());
                    }
                    if (nc.getState().equals(State.UNCONFIGURED_MARKEDFOREXEC)
                            || nc.getState().equals(State.MARKEDFOREXEC)) {
                        queueIfQueuable(nc);
                    }
                    break;
                case EXECUTED:
                    // should only happen if this is a WFM with no nodes
                    // and a THROUGH connection
                    assert nc instanceof WorkflowManager;
                    break;
                default:

                }
            }
        }
        // make sure internal status changes are properly reflected
        checkForNodeStateChanges(true);
        // configure this WFM in its parent only if desired (and part of list)
        if (wfmIsPartOfList && configureWFMsuccessors) {
            getParent().configureNodeAndSuccessors(this.getID(), false, configureWFMsuccessors);
>>>>>>> e116f9a6
        }
    }

    /*
     * Notifes all registered listeners of the event.
     */
    private void fireWorkflowEvent(final WorkflowEvent event) {
        for (WorkflowListener l : m_eventListeners) {
            try {
                l.workflowChanged(event);
            } catch (Throwable t) {
                LOGGER.error("Exception while notifying workflow listeners", t);
            }
        }
    }

<<<<<<< HEAD
    /**
     * Returns the incoming connection that exist at some in-port on some node.
     * 
     * @param container a node in the workflow
     * @param portNum index of the in-port
     * @return the connection that is attached to the given in-port or
     *         <code>null</code> if no such connection exists
     * @throws IllegalArgumentException If either nodeID or portNum is invalid.
     */
    public ConnectionContainer getIncomingConnectionAt(
            final NodeContainer container, final int portNum) {
        if (container == null) {
            throw new NullPointerException("container must not be null");
        }
        // Find all outgoing connections for the given node
        for (ConnectionContainer conn : m_connectionsByID.values()) {
            // check if this connection affects the right node and port
            // if so, return the connection
            if ((conn.getTarget().equals(container))
                    && (conn.getTargetPortID() == portNum)) {
                return conn;
=======
    /** Produce summary of node.
     *
     * @param prefix if containing node/workflow
     * @param indent number of leading spaces
     * @return string
     */
    public String printNodeSummary(final NodeID prefix, final int indent) {
        char[] indentChars = new char[indent];
        Arrays.fill(indentChars, ' ');
        String indentString = new String(indentChars);
        StringBuilder build = new StringBuilder(indentString);
        build.append(getNameWithID());
        build.append(": " + getState() + " (start)\n");
        for (Map.Entry<NodeID, NodeContainer> it
                : m_nodes.tailMap(prefix).entrySet()) {
            NodeID id = it.getKey();
            if (id.hasPrefix(prefix)) {
                NodeContainer nc = it.getValue();
                if (nc instanceof WorkflowManager) {
                    build.append(((WorkflowManager)nc).printNodeSummary(
                            nc.getID(), indent + 2));
                } else {
                    build.append(indentString);
                    build.append("  ");
                    build.append(nc.getNameWithID());
                    build.append(": ");
                    build.append(nc.getState());
                    build.append("\n");
                }
            } else {    // skip remaining nodes with wrong prefix
                break;
>>>>>>> e116f9a6
            }
        }

        return null;
    }

    /**
     * Returns the node container that is handled by the manager for the given
     * id.
     * 
     * @param id The id of the <code>Node</code> whose
     *            <code>NodeContainer</code> should be returned
     * @return The container that wraps the node of the given id
     */
    public NodeContainer getNodeContainerById(final int id) {
        NodeContainer cont = m_nodesByID.get(new Integer(id));
        return cont;
    }
<<<<<<< HEAD
    
=======

    ////////////////////////
    // WFM functionality
    ////////////////////////


>>>>>>> e116f9a6
    /**
     * Returns the connection container that is handled by the manager for the given
     * id.
     * 
     * @param id The id of the connection whose
     *            <code>ConnectionContainer</code> should be returned
     * @return The container that represents the connection of the given id
     */
    public ConnectionContainer getConnectionContainerById(final int id) {
        return  m_connectionsByID.get(new Integer(id));
    }

    /**
     * Returns all nodes currently managed by this instance.
     * 
     * @return All the managed node containers.
     */
    public Collection<NodeContainer> getNodes() {
        return Collections.unmodifiableCollection(m_nodesByID.values());
    }

    /**
     * Returns the outgoing connections that exist at some out-port on some
     * node.
     * 
     * @param container The container in the workflow.
     * @param portNum Index of the out-port
     * @return Array containing the connection container objects that are
     *         associated to the given out-port on the node
     * @throws IllegalArgumentException If either nodeID or portNum is invalid.
     */
    public List<ConnectionContainer> getOutgoingConnectionsAt(
            final NodeContainer container, final int portNum) {
        List<ConnectionContainer> foundConnections =
                new ArrayList<ConnectionContainer>();

        // If the node is contained, process it
        if (container != null) {
            // Find all outgoing connections for the given node
            for (ConnectionContainer conn : m_connectionsByID.values()) {
                // check if this connection affects the right node and port
                if ((conn.getSource().equals(container))
                        && (conn.getSourcePortID() == portNum)) {
                    foundConnections.add(conn);
                }
            }
        } else {
            throw new IllegalArgumentException(
                    "The node is not contained in the workflow");
        }

        return foundConnections;
    }

<<<<<<< HEAD
    /**
     * Loads the complete workflow from the given file.
     * 
     * @param workflowFile the workflow file
     * @param progMon a node progres monitor for reporting progress
     * @throws IOException if the workflow file can not be found or files to
     *             load node internals
     * @throws InvalidSettingsException if settings cannot be read
     * @throws CanceledExecutionException if loading was canceled
     * @throws WorkflowInExecutionException if the workflow is currently being
     *             executed
     * @throws WorkflowException if an exception occurs while loading the
     *             workflow structure
     */
    public synchronized void load(final File workflowFile,
            final NodeProgressMonitor progMon) throws IOException,
            InvalidSettingsException, CanceledExecutionException,
            WorkflowInExecutionException, WorkflowException {
        checkForRunningNodes("Workflow cannot be loaded");
      
        lockWorkflowFile(workflowFile);

        if (!workflowFile.isFile()
                || !workflowFile.getName().equals(WORKFLOW_FILE)) {
            throw new IOException("File must be named: \"" + WORKFLOW_FILE
                    + "\": " + workflowFile);
        }

        // ==================================================================
        // FIXME The following lines and the ones in the finally-block
        // are just hacks to omit warnings messages during loading the flow.
        // When the WFM is redesigned we need a proper way to do this.
        if (m_parent == null) { // meta nodes must not do anything here!
            NodeLogger.setIgnoreConfigureWarning(true);
        }
        // ==================================================================
        try {
            // load workflow topology
            NodeSettingsRO settings =
                    NodeSettings.loadFromXML(new FileInputStream(workflowFile));
            if (settings.containsKey(CFG_VERSION)) {
                m_loadedVersion = settings.getString(CFG_VERSION);
                if (m_loadedVersion == null) {
                    throw new WorkflowException(
                        "Refuse to load workflow: Workflow version not available.");
                }
                // first version was only labeled with 1.0 instead of 1.0.0 
                if (m_loadedVersion.equals("1.0")) {
                    m_loadedVersion = "1.0.0";
                }
            } else {
                m_loadedVersion = "0.9.0"; // CeBIT 2006 version without version id
            }
            LOGGER.debug("Trying to parse version: " + m_loadedVersion);
            String[] versionStrArray = m_loadedVersion.split("\\.");
            int[] versionIntArray = new int[]{
                    KNIMEConstants.MAJOR, KNIMEConstants.MINOR, KNIMEConstants.REV};
            if (versionStrArray.length < 3) {
                throw new WorkflowException("Refuse to load workflow: Unknown"
                        + " workflow version \"" + m_loadedVersion + "\".");
            }
            for (int i = 0; i < versionIntArray.length; i++) {
                int value = -1;
                try {
                    value = Integer.parseInt(versionStrArray[i]);
                } catch (NumberFormatException nfe) {
                    throw new WorkflowException(
                            "Refuse to load workflow: Unknown workflow version "
                            + "\"" + m_loadedVersion + "\".");
                }
                if (value < versionIntArray[i]) {
                    break;
                } else if (value > versionIntArray[i]) {
                    throw new WorkflowException(
                            "Refuse to load workflow: "
                            + "The current KNIME version (" + KNIMEConstants.VERSION
                            + ") is older than the workflow (" + m_loadedVersion 
                            + ") you are trying to load.\n"
                            + "Please get a newer version of KNIME.");
=======
    /** Create list of nodes in this WFM in a breath-first order.
     *
     * @return all nodes in this workflow, breath first sorted.
     */
    public Iterable<NodeContainer> getNodeContainerBreadthFirstSearch() {
        // list of all nodes used to assemble final result
        List<NodeContainer> resultList = new ArrayList<NodeContainer>();
        // hash set of growing list to allow fast duplicate check
        HashSet<NodeID> duplicateCheck = new HashSet<NodeID>();
        // first add all source nodes, i.e. nodes which have no (connected)
        // input, or are only connected to this WFM's input ports.
        for (NodeContainer nc : m_nodes.values()) {
            Set<ConnectionContainer> inConns
                = m_connectionsByDest.get(nc.getID());
            boolean hasPredecessor = false;
            for (ConnectionContainer cc : inConns) {
                NodeID sourceID = cc.getSource();
                if (!sourceID.equals(getID())) {
                    hasPredecessor = true;
>>>>>>> e116f9a6
                }
            }
            if (!KNIMEConstants.VERSION.equalsIgnoreCase(m_loadedVersion)) {
                if (m_parent == null) {
                    LOGGER.warn(
                            "The current KNIME version (" + KNIMEConstants.VERSION 
                            + ") is different from the one that created the"
                            + " workflow (" + m_loadedVersion 
                            + ") you are trying to load. In some rare cases, it"
                            + " might not be possible to load all data"
                            + " or some nodes can't be configured."
                            + " Please re-configure and/or re-execute these"
                            + " nodes.");
                }
            }
<<<<<<< HEAD
            
            try {
                load(settings);
            } finally {
    
                File parentDir = workflowFile.getParentFile();
        
                // data files are loaded using a repository of reference tables;
                // these lines serves to init the repository so nodes can put their data
                // into this map, the repository is deleted when the loading is done
        
                // meta workflows must use their grand*-parent editor's id
                // and only the grand-parent may initialize the repository with the id
                WorkflowManager wfm = this;
                while (wfm.m_parent != null) {
                    wfm = wfm.m_parent;
                }
                int loadID = System.identityHashCode(wfm);
                if (wfm == this) {
                    BufferedDataTable.initRepository(loadID);
                }
                ArrayList<NodeContainer> failedNodes = new ArrayList<NodeContainer>();
                // get all keys in there
                try {
                    double nodeCounter = 1.0;
                    ExecutionMonitor execMon = new ExecutionMonitor(progMon);
                    List<NodeContainer> topSortNodes = topSortNodes();
                    for (int i = 0; i < topSortNodes.size(); i++) {
                        NodeContainer newNode = topSortNodes.get(i);
                        execMon.checkCanceled();
                        execMon.setMessage("Loading node: " + newNode.getNameWithID());
                        try {
                            NodeSettingsRO nodeSetting =
                                    settings.getNodeSettings(KEY_NODES)
                                            .getNodeSettings("node_" + newNode.getID());
                            String nodeFileName =
                                    nodeSetting.getString(KEY_NODE_SETTINGS_FILE);
                            File nodeFile = new File(parentDir, nodeFileName);
                            NodeProgressMonitor subProgMon =
                                    execMon.createSubProgress(
                                            1.0 / topSortNodes.size())
                                            .getProgressMonitor();
                            newNode.load(loadID, nodeFile, subProgMon);
                        } catch (IOException ioe) {
                            String msg =
                                    "Unable to load node: " + newNode.getNameWithID()
                                            + " -> reset and configure.";
                            LOGGER.error(msg, ioe);
                            failedNodes.add(newNode);
                        } catch (InvalidSettingsException ise) {
                            String msg =
                                    "Unable to load node: " + newNode.getNameWithID()
                                            + " -> reset and configure.";
                            LOGGER.error(msg, ise);
                            failedNodes.add(newNode);
                        } catch (Throwable e) {
                            String msg =
                                    "Unable to load node: " + newNode.getNameWithID()
                                            + " -> reset and configure.";
                            LOGGER.error(msg, e);
                            failedNodes.add(newNode);
=======
        }
        // add the successors of the elements in resultList
        // do not use list's iterator as the list is modified
        for (int i = 0; i < resultList.size(); i++) {
            NodeContainer nc = resultList.get(i);
            Set<ConnectionContainer> outConns =
                m_connectionsBySource.get(nc.getID());
            for (ConnectionContainer cc : outConns) {
                NodeID candidate = cc.getDest();
                if (!duplicateCheck.contains(candidate) &&
                        (!candidate.equals(this.getID()))) {
                    boolean hasUnvisitedPredecessor = false;
                    for (ConnectionContainer ccBack :
                              m_connectionsByDest.get(candidate)) {
                        NodeID sourceID = ccBack.getSource();
                        if (!duplicateCheck.contains(sourceID)
                                && !sourceID.equals(getID())) {
                            hasUnvisitedPredecessor = true;
>>>>>>> e116f9a6
                        }
                        progMon.setProgress(nodeCounter / topSortNodes.size());
                        // progMon.setMessage("Prog: " + nodeCounter
                        // / topSortNodes().size());
                        nodeCounter += 1.0;
                    }
                } finally {
                    // put into a finally block because that may release much of memory
        
                    // only the wfm that create the repos may clear it, otherwise
                    // the meta workflow clears it and not-yet-loaded nodes
                    // in the parent cannot be loaded
                    if (wfm == this) {
                        BufferedDataTable.clearRepository(loadID);
                    }
                }
                for (NodeContainer newNode : failedNodes) {
                    resetAndConfigureNode(newNode.getID());
                }
            }
        } finally {
            // ===============================================================
            // FIXME The following linesand the one line above are just hacks
            // to omit warnings messages during loading the flow.
            // When the WFM is redesigned we need a proper way to do this.
            if (m_parent == null) { // meta nodes must not do anything here!
                NodeLogger.setIgnoreConfigureWarning(false);
            }
            // ===============================================================
        }
<<<<<<< HEAD
=======
        assert resultList.size() == m_nodes.size() : "Did not visit all nodes";
        return resultList;
>>>>>>> e116f9a6
    }

    /**
<<<<<<< HEAD
     * Only load internal workflow manager settings, init nodes and connections.
     * No NodeSettings, DataTableSpec, DataTable, or ModelContent are loaded.
     * 
     * @param settings read settings from
     * @throws InvalidSettingsException if an error occurs during reading
     * @throws WorkflowException if an exception occurs while loading the
     *             workflow
=======
     * Add listener to list.
     *
     * @param listener new listener
>>>>>>> e116f9a6
     */
    private void load(final NodeSettingsRO settings)
            throws InvalidSettingsException, WorkflowException {
        // read running ids for new nodes and connections
        if (m_parent == null) {
            m_runningNodeID.setValue(settings.getInt(KEY_RUNNING_NODE_ID));
            m_runningConnectionID
                    .setValue(settings.getInt(KEY_RUNNING_CONN_ID));
        }

        final WorkflowException workflowException =
                new WorkflowException("Error while loading workflow");
        WorkflowException lastEx = workflowException;

        // Node-Subconfig
        NodeSettingsRO nodes = settings.getNodeSettings(KEY_NODES);
        // get all keys in there
        for (String nodeKey : nodes.keySet()) {
            NodeSettingsRO nodeSetting = null;
            // retrieve config object for each node
            nodeSetting = nodes.getNodeSettings(nodeKey);
            // create NodeContainer based on NodeSettings object

            try {
                NodeContainer newNode = new NodeContainer(nodeSetting, this);
                addNodeWithID(newNode);
            } catch (InstantiationException ex) {
                lastEx =
                        new WorkflowException("Error while loading node: "
                                + ex.getMessage(), lastEx, ex);
                LOGGER.error("Could not create factory object of type "
                        + nodeSetting.getString(NodeContainer.KEY_FACTORY_NAME,
                                "??") + " for node " + nodeKey, ex);
            } catch (IllegalAccessException ex) {
                lastEx =
                        new WorkflowException("Error while loading node: "
                                + ex.getMessage(), lastEx, ex);
                LOGGER.error("Could not access factory class "
                        + nodeSetting.getString(NodeContainer.KEY_FACTORY_NAME,
                                "??") + " for node " + nodeKey, ex);
            } catch (ClassNotFoundException ex) {
                lastEx =
                        new WorkflowException("Error while loading node: "
                                + ex.getMessage(), lastEx, ex);
                LOGGER.error("Could not find factory class "
                        + nodeSetting.getString(NodeContainer.KEY_FACTORY_NAME,
                                "??") + " for node " + nodeKey, ex);
            } catch (Throwable t) {
                LOGGER.error(t.getMessage(), t);
                lastEx =
                        new WorkflowException("Error while loading node: "
                                + t.getMessage(), lastEx, t);
            }
        }

        // read connections
        NodeSettingsRO connections = settings.getNodeSettings(KEY_CONNECTIONS);
        for (String connectionKey : connections.keySet()) {
            // retrieve config object for next connection
            NodeSettingsRO connectionConfig =
                    connections.getNodeSettings(connectionKey);
            // and add appropriate connection to workflow
            ConnectionContainer cc = null;
            try {
                cc =
                        new ConnectionContainer(m_runningConnectionID.inc(),
                                connectionConfig, this);
                addConnection(cc);
            } catch (Exception ex) {
                lastEx =
                        new WorkflowException("Error while adding connection: "
                                + ex.getMessage(), lastEx, ex);
                LOGGER.error("Could not create connection: " + connectionKey
                        + " reason: " + ex.getMessage());
                LOGGER.debug(connectionConfig, ex);
            }
        }

        if (lastEx != workflowException) {
            throw workflowException.getNextException();
        }
    }

    /**
     * Deletes a connection between two nodes.
     * 
     * @param connection to be deleted
     * @throws WorkflowInExecutionException if the workflow is currently being
     *             executed
     */
    public synchronized void removeConnection(
            final ConnectionContainer connection)
            throws WorkflowInExecutionException {
        if (!canBeDeleted(connection.getTarget())) {
            throw new WorkflowInExecutionException("Connection cannot be "
                    + "removed, because it is part of a running workflow.");
        }

        // if connection does not exist simply return
        if (!(m_connectionsByID.containsKey(connection.getID()))) {
            return;
        }

        // retrieve source and target node
        NodeContainer sourceNode = connection.getSource();
        int portOut = connection.getSourcePortID();
        NodeContainer targetNode = connection.getTarget();
        int portIn = connection.getTargetPortID();
        // remove outgoing edge
        sourceNode.removeOutgoingConnection(portOut, targetNode);
        // remove incoming edge
        targetNode.removeIncomingConnection(portIn);

        // cancel the disconnected node and all its sucessors
        // (this will only remove them from the queue as they are not executed;
        // this is caught in checkForRunningNodes)
        ArrayList<NodeContainer> cancelNodes = new ArrayList<NodeContainer>();
        cancelNodes.add(targetNode);
        cancelNodes.addAll(targetNode.getAllSuccessors());
        m_executor.cancelExecution(cancelNodes);

        // also disconnect the two underlying Nodes.
        targetNode.disconnectPort(portIn);
        // finally remove connection from internal list
        m_connectionsByID.remove(connection.getID());

        resetAndConfigureNode(targetNode.getID());

        // notify listeners
        LOGGER.info("Removed connection (from node id:" + sourceNode.getID()
                + ", port:" + portOut + " to node id:" + targetNode.getID()
                + ", port:" + portIn + ")");
        fireWorkflowEvent(new WorkflowEvent.ConnectionRemoved(-1, connection,
                null));
    }

    /**
     * Removes a listener from the worklflow, has no effekt if the listener was
     * not registered before.
     * 
     * @param listener The listener to remove
     */
    public void removeListener(final WorkflowListener listener) {
        m_eventListeners.remove(listener);
    }

    /**
     * Removes a node from the workflow including all its connections.
     * 
     * @param container node to be removed
     * @throws WorkflowInExecutionException if the workflow is currently being
     *             executed
     */
<<<<<<< HEAD
    public synchronized void removeNode(final NodeContainer container)
            throws WorkflowInExecutionException {
        if (!canBeDeleted(container)) {
            throw new WorkflowInExecutionException("Node cannot be removed, "
                    + "because it is part of a running workflow.");
        }

        Integer id = m_idsByNode.get(container);
        if (id != null) {
            // tell node that it has been disconnected (close views...)
            try {
                container.detach();
                resetAndConfigureAfterNode(id);
                disconnectNodeContainer(container);
                m_detachedNodes.add(container);
            } catch (Exception ex) {
                LOGGER.error("Error while removing node: ", ex);
            }

            container.removeAllListeners();

            m_nodesByID.remove(id);
            m_idsByNode.remove(container);

            LOGGER.debug("Removed: " + container.getNameWithID());
            fireWorkflowEvent(
                    new WorkflowEvent.NodeRemoved(id, container, null));
        } else {
            LOGGER.error("Could not find (and remove): " + container);
            throw new IllegalArgumentException(
                    "Node not managed by this workflow: " + container);
        }
    }

    /**
     * Resets and configures all nodes after the passed node.
     * 
     * @param nodeID the node id
     * @throws WorkflowInExecutionException if the workflow is currently
     *             executing
     */
    public synchronized void resetAndConfigureAfterNode(final int nodeID)
            throws WorkflowInExecutionException {
        NodeContainer nodeCont = m_nodesByID.get(nodeID);
        if (!canBeReset(nodeCont)) {
            throw new WorkflowInExecutionException("Node cannot be reset, "
                    + "because it is part of a running workflow.");
        }

        for (NodeContainer nc : nodeCont.getAllSuccessors()) {
            nc.resetAndConfigure();
        }
    }

    /**
     * Resets and configures all nodes.
     * 
     * @throws WorkflowInExecutionException if the workflow is currently
     *             executing
     */
    public synchronized void resetAndConfigureAll()
            throws WorkflowInExecutionException {
        checkForRunningNodes("Nodes cannot be reset");

        for (NodeContainer nc : m_nodesByID.values()) {
            nc.resetAndConfigure();
        }
        if (!m_tableRepository.isEmpty()) {
            LOGGER.debug("Table repository is not empty after workflow " 
                    + "is reset (" + m_tableRepository.size() + " elements)");
        }
    }

    /**
     * Resets and configures the passed node and all its sucessors.
     * 
     * @param nodeID the node id
     * @throws WorkflowInExecutionException if the workflow is currently
     *             executing
     */
    public synchronized void resetAndConfigureNode(final int nodeID)
            throws WorkflowInExecutionException {
        NodeContainer nodeCont = m_nodesByID.get(nodeID);
        if (!canBeReset(nodeCont)) {
            throw new WorkflowInExecutionException("Node cannot be reset, "
                    + "because it is part of a running workflow.");
        }

        nodeCont.resetAndConfigure();
        for (NodeContainer nc : nodeCont.getAllSuccessors()) {
            nc.resetAndConfigure();
=======
    private final void notifyWorkflowListeners(final WorkflowEvent evt) {
        WORKFLOW_NOTIFIER.execute(new Runnable() {
            /** {@inheritDoc} */
            @Override
            public void run() {
                for (WorkflowListener listener : m_wfmListeners) {
                    listener.workflowChanged(evt);
                }
            }
        });
    }

    //////////////////////////////////////
    // copy & paste & collapse & expand
    //////////////////////////////////////
    
    public NodeID[] copy(final WorkflowManager sourceManager, 
            final NodeID[] nodeIDs) {
        HashSet<NodeID> idsHashed = new HashSet<NodeID>(Arrays.asList(nodeIDs));
        if (idsHashed.size() != nodeIDs.length) {
            throw new IllegalArgumentException(
                    "argument list contains duplicates");
        }
        Map<Integer, NodeContainerPersistor> loaderMap =
            new TreeMap<Integer, NodeContainerPersistor>();
        Set<ConnectionContainerTemplate> connTemplates =
            new HashSet<ConnectionContainerTemplate>();
        synchronized (sourceManager.m_workflowMutex) {
            for (int i = 0; i < nodeIDs.length; i++) {
                // throws exception if not present in workflow
                NodeContainer cont = sourceManager.getNodeContainer(nodeIDs[i]);
                loaderMap.put(cont.getID().getIndex(), 
                        cont.getCopyPersistor(m_globalTableRepository));
                for (ConnectionContainer out 
                        : sourceManager.m_connectionsBySource.get(nodeIDs[i])) {
                    if (idsHashed.contains(out.getDest())) {
                        connTemplates.add(new ConnectionContainerTemplate(out));
                    }
                }
            }
        }
        synchronized (m_workflowMutex) {
            Map<Integer, NodeID> resultIDs = loadNodesAndConnections(
                    loaderMap, connTemplates, new LoadResult());
            Map<NodeID, NodeContainerPersistor> newLoaderMap =
                new TreeMap<NodeID, NodeContainerPersistor>();
            NodeID[] result = new NodeID[nodeIDs.length];
            for (int i = 0; i < nodeIDs.length; i++) {
                int oldSuffix = nodeIDs[i].getIndex();
                result[i] = resultIDs.get(oldSuffix);
                newLoaderMap.put(result[i], loaderMap.get(oldSuffix));
                assert result[i] != null 
                    : "Deficient map, no entry for suffix " + oldSuffix;
            }
            try {
                postLoad(newLoaderMap, 
                        new HashMap<Integer, BufferedDataTable>(), 
                        new ExecutionMonitor());
            } catch (CanceledExecutionException e) {
                LOGGER.fatal("Unexpected exception", e);
            }
            return result;
        }
    }
    
    /** {@inheritDoc} */
    @Override
    protected NodeContainerPersistor getCopyPersistor(
            final HashMap<Integer, ContainerTable> tableRep) {
        return new CopyWorkflowPersistor(this, tableRep);
    }
    
    ///////////////////////////////
    ///////// LOAD & SAVE /////////
    ///////////////////////////////

    /** Workflow version. */
    static final String CFG_VERSION = "version";


    public static WorkflowLoadResult load(File directory,
            final ExecutionMonitor exec) throws IOException,
            InvalidSettingsException, CanceledExecutionException {
        if (directory == null || exec == null) {
            throw new NullPointerException("Arguments must not be null.");
        }
        if (!directory.isDirectory() || !directory.canRead()) {
            throw new IOException("Can't read directory " + directory);
        }
        exec.setMessage("Loading workflow structure from \""
                + directory.getAbsolutePath() + "\"");
        ReferencedFile workflowDirRef = new ReferencedFile(directory);
        ReferencedFile workflowknimeRef =
            new ReferencedFile(workflowDirRef, WorkflowPersistor.WORKFLOW_FILE);
        File workflowknime = workflowknimeRef.getFile();
        if (!workflowknime.isFile()) {
            throw new IOException("No \"" + WorkflowPersistor.WORKFLOW_FILE
                    + "\" file in directory \"" + directory.getAbsolutePath()
                    + "\"");
        }
        NodeSettingsRO settings = NodeSettings.loadFromXML(
                new BufferedInputStream(new FileInputStream(workflowknime)));
        // CeBIT 2006 version did not contain a version string.
        String version;
        if (settings.containsKey(CFG_VERSION)) {
            version = settings.getString(CFG_VERSION);
        } else {
            version = "0.9.0";
        }
        if (version == null) {
            throw new InvalidSettingsException(
                "Refuse to load workflow: Workflow version not available.");
        }
        WorkflowPersistor persistor;
        if (WorkflowPersistorVersion200.canReadVersion(version)) {
            persistor = new WorkflowPersistorVersion200(
                    new HashMap<Integer, ContainerTable>());
        } else if (WorkflowPersistorVersion1xx.canReadVersion(version)) {
            LOGGER.warn(
                    "The current KNIME version (" + KNIMEConstants.VERSION
                    + ") is different from the one that created the"
                    + " workflow (" + version
                    + ") you are trying to load. In some rare cases, it"
                    + " might not be possible to load all data"
                    + " or some nodes can't be configured."
                    + " Please re-configure and/or re-execute these"
                    + " nodes.");
            persistor = new WorkflowPersistorVersion1xx(
                    new HashMap<Integer, ContainerTable>());
        } else {
            throw new InvalidSettingsException("Unable to load workflow, "
                    + "version string \"" + version + "\" is unknown");
        }
        LOGGER.debug("Loading workflow from \"" + directory.getAbsolutePath()
                + "\" (version \"" + version + "\" with loader class \""
                + persistor.getClass().getSimpleName() + "\")");
        // data files are loaded using a repository of reference tables;
        Map<Integer, BufferedDataTable> tblRep =
            new HashMap<Integer, BufferedDataTable>();
        WorkflowLoadResult result = new WorkflowLoadResult();
        result.addError(persistor.preLoadNodeContainer(
                workflowknimeRef, settings));
        ExecutionMonitor contentExec = exec.createSubProgress(0.1);
        ExecutionMonitor loadExec = exec.createSubProgress(0.9);
        exec.setMessage("Loading content");
        result.addError(persistor.loadNodeContainer(tblRep, contentExec));
        contentExec.setProgress(1.0);
        WorkflowManager manager;
        exec.setMessage("Creating workflow instance");
        synchronized (ROOT.m_workflowMutex) {
            NodeID newID = ROOT.createUniqueID();
            manager = ROOT.createSubWorkflow(persistor, newID);
            ROOT.addNodeContainer(manager);
            synchronized (manager.m_workflowMutex) {
                result.addError(manager.loadContent(
                        persistor, tblRep, null, loadExec));
            }
        }
        exec.setProgress(1.0);
        result.setWorkflowManager(manager);
        String message;
        if (result.hasErrors()) {
            message = "Loaded workflow from \"" + directory.getAbsolutePath()
                + "\" with errors";
            LOGGER.debug(result.getErrors());
        } else {
            message = "Successfully loaded workflow from \""
                + directory.getAbsolutePath() + "\"";
        }
        LOGGER.debug(message);
        return result;
    }

    /** {@inheritDoc} */
    @Override
    LoadResult loadContent(final NodeContainerPersistor nodePersistor,
            final Map<Integer, BufferedDataTable> tblRep,
            final ScopeObjectStack ignoredStack, final ExecutionMonitor exec)
        throws CanceledExecutionException {
        if (!(nodePersistor instanceof WorkflowPersistor)) {
            throw new IllegalStateException("Expected "
                    + WorkflowPersistor.class.getSimpleName()
                    + " persistor object, got "
                    + nodePersistor.getClass().getSimpleName());
        }
        WorkflowPersistor persistor = (WorkflowPersistor)nodePersistor;
        LoadResult loadResult = new LoadResult();
        Map<NodeID, NodeContainerPersistor> persistorMap =
            new HashMap<NodeID, NodeContainerPersistor>();
        Map<Integer, NodeContainerPersistor> nodeLoaderMap =
            persistor.getNodeLoaderMap();
        m_loadVersion = persistor.getLoadVersion();
        exec.setMessage("node & connection information");
        Map<Integer, NodeID> translationMap = 
            loadNodesAndConnections(nodeLoaderMap,
                    persistor.getConnectionSet(), loadResult);
        for (Map.Entry<Integer, NodeID> e : translationMap.entrySet()) {
            NodeID id = e.getValue();
            NodeContainerPersistor p = nodeLoaderMap.get(e.getKey());
            assert p != null : "Deficient translation map";
            persistorMap.put(id, p);
        }

        m_inPortsBarUIInfo = persistor.getInPortsBarUIInfo();
        m_outPortsBarUIInfo = persistor.getOutPortsBarUIInfo();
        LoadResult postLoadResult = postLoad(persistorMap, tblRep, exec);
        if (postLoadResult.hasErrors()) {
            loadResult.addError(postLoadResult);
        }
        return loadResult;
    }
    
    private LoadResult postLoad(
            final Map<NodeID, NodeContainerPersistor> persistorMap, 
            final Map<Integer, BufferedDataTable> tblRep,
            final ExecutionMonitor exec) 
        throws CanceledExecutionException {
        LoadResult loadResult = new LoadResult();
        // linked set because we need reverse order later on
        Collection<NodeID> failedNodes = new LinkedHashSet<NodeID>();
        Set<NodeID> needConfigurationNodes = new HashSet<NodeID>();
        for (NodeID bfsID : getBreathFirstListOfNodes(persistorMap.keySet())) {
            NodeContainer cont = getNodeContainer(bfsID);
            boolean needsReset;
            switch (cont.getState()) {
            case IDLE:
            case UNCONFIGURED_MARKEDFOREXEC:
                needsReset = false;
                break;
            default:
                // we reset everything which is not fully connected
                needsReset = !isFullyConnected(bfsID);
            break;
            }
            NodeOutPort[] predPorts = assemblePredecessorOutPorts(bfsID);
            final int predCount = predPorts.length;
            PortObject[] portObjects = new PortObject[predCount];
            ScopeObjectStack[] predStacks = new ScopeObjectStack[predCount];
            for (int i = 0; i < predCount; i++) {
                NodeOutPort p = predPorts[i];
                if (cont instanceof SingleNodeContainer && p != null) {
                    SingleNodeContainer snc = (SingleNodeContainer)cont;
                    snc.setInHiLiteHandler(i, p.getHiLiteHandler());
                }
                if (p != null) {
                    predStacks[i] = p.getScopeContextStackContainer();
                    portObjects[i] = p.getPortObject();
                }
            }
            ScopeObjectStack inStack =
                new ScopeObjectStack(cont.getID(), predStacks);
            NodeContainerPersistor containerPersistor = persistorMap.get(bfsID);
            exec.setMessage(cont.getNameWithID());
            // two steps below: loadNodeContainer and loadContent
            ExecutionMonitor sub1 =
                exec.createSubProgress(1.0 / (2 * m_nodes.size()));
            ExecutionMonitor sub2 =
                exec.createSubProgress(1.0 / (2 * m_nodes.size()));
            LoadResult subResult = new LoadResult();
            try {
                subResult.addError(
                        containerPersistor.loadNodeContainer(tblRep, sub1));
            } catch (CanceledExecutionException e) {
                throw e;
            } catch (Exception e) {
                if (!(e instanceof InvalidSettingsException)
                        && !(e instanceof IOException)) {
                    LOGGER.error("Caught unexpected \""
                            + e.getClass().getSimpleName()
                            + "\" during node loading", e);
                }
                loadResult.addError("Errors reading node \""
                        + cont.getNameWithID() + "\", skipping it: "
                        + e.getMessage());
                needsReset = true;
            }
            sub1.setProgress(1.0);
            subResult.addError(cont.loadContent(
                    containerPersistor, tblRep, inStack, sub2));
            sub2.setProgress(1.0);
            
            boolean hasPredecessorFailed = false;
            for (ConnectionContainer cc : m_connectionsByDest.get(bfsID)) {
                if (failedNodes.contains(cc.getSource())) {
                    hasPredecessorFailed = true;
                }
            }
            needsReset |= containerPersistor.needsResetAfterLoad();
            needsReset |= hasPredecessorFailed;
            boolean isExecuted = cont.getState().equals(State.EXECUTED);
            // if node is executed and some input data is missing we need
            // to reset that node as there is obviously a conflict (e.g.
            // predecessors has been loaded as IDLE
            if (!needsReset && isExecuted 
                    && Arrays.asList(portObjects).contains(null)) {
                needsReset = true;
                subResult.addError("Predecessor ports have no data");
            }
            if (needsReset) {
                failedNodes.add(bfsID);
            }
            if (!hasPredecessorFailed && needsReset) {
                needConfigurationNodes.add(bfsID);
            }
            if (subResult.hasErrors()) {
                loadResult.addError("Errors reading node \""
                        + cont.getNameWithID() + "\":", subResult);
            }
        }
        // switching to list interface here in order to reverse the ordering
        failedNodes = new ArrayList<NodeID>(failedNodes);
        Collections.reverse((List<NodeID>)failedNodes);
        for (NodeID failed : failedNodes) {
            NodeContainer nc = getNodeContainer(failed);
            if (nc.isResetableAsNodeContainer()) {
                invokeResetOnNode(nc.getID());
            }
            // make sure it's marked as dirty (meta nodes may not be resetable
            // and hence don't get the dirty flag set)
            nc.setDirty();
        }
        for (NodeID id : needConfigurationNodes) {
            configureNodeAndSuccessors(id, true, true);
        }
        if (!sweep(false)) {
            loadResult.addError("Some node states were invalid");
        }
        return loadResult;
    }
    
    private Map<Integer, NodeID> loadNodesAndConnections(
            final Map<Integer, NodeContainerPersistor> loaderMap, 
            final Set<ConnectionContainerTemplate> connections,
            final LoadResult loadResult) {
        // id suffix are made unique by using the entries in this map
        Map<Integer, NodeID> translationMap = new HashMap<Integer, NodeID>();

        for (Map.Entry<Integer, NodeContainerPersistor> nodeEntry 
                : loaderMap.entrySet()) {
            int suffix = nodeEntry.getKey();
            NodeID subId = new NodeID(getID(), suffix);
            if (m_nodes.containsKey(subId)) {
                subId = createUniqueID();
            }
            NodeContainerPersistor pers = nodeEntry.getValue();
            translationMap.put(suffix, subId);
            NodeContainer container = pers.getNodeContainer(this, subId);
            addNodeContainer(container);
        }

        for (ConnectionContainerTemplate c : connections) {
            int sourceSuffix = c.getSourceSuffix();
            int destSuffix = c.getDestSuffix();
            assert sourceSuffix == -1 || sourceSuffix != destSuffix
                : "Can't insert connection, source and destination are equal";
            ConnectionType type = ConnectionType.STD;
            NodeID source;
            NodeID dest;
            if ((sourceSuffix == -1) && (destSuffix == -1)) {
                source = getID();
                dest = getID();
                type = ConnectionType.WFMTHROUGH;
            } else if (sourceSuffix == -1) {
                source = getID();
                dest = translationMap.get(destSuffix);
                type = ConnectionType.WFMIN;
            } else if (destSuffix == -1) {
                dest = getID();
                source = translationMap.get(sourceSuffix);
                type = ConnectionType.WFMOUT;
            } else {
                dest = translationMap.get(destSuffix);
                source = translationMap.get(sourceSuffix);
            }
            if (!canAddConnection(
                    source, c.getSourcePort(), dest, c.getDestPort())) {
                String warn = "Unable to insert connection \"" + c + "\"";
                LOGGER.warn(warn);
                loadResult.addError(warn);
                continue;
            }
            ConnectionContainer cc = addConnection(
                    source, c.getSourcePort(), dest, c.getDestPort(), false);
            cc.setUIInfo(c.getUiInfo());
            assert cc.getType().equals(type);
        }
        return translationMap;
    }

    public void save(final File directory, final ExecutionMonitor exec,
            final boolean isSaveData)
        throws IOException, CanceledExecutionException {
        if (this == ROOT) {
            throw new IOException("Can't save root workflow");
        }
        // TODO GUI must only provide directory
        synchronized (m_workflowMutex) {
            ReferencedFile workflowDirRef = new ReferencedFile(directory);
            // if it's the location associated with the workflow we will
            // use same reference since a lock will be acquired
            if (workflowDirRef.equals(getNodeContainerDirectory())) {
                workflowDirRef = getNodeContainerDirectory();
            }
            workflowDirRef.lock();
            try {
                WorkflowPersistorVersion200 persistor =
                    new WorkflowPersistorVersion200(null);
                if (m_loadVersion != null
                        && !m_loadVersion.equals(persistor.getSaveVersion())) {
                    LOGGER.info("Workflow was created with a previous version "
                            + "of KNIME (" + m_loadVersion + "), converting to "
                            + "current version " + persistor.getSaveVersion()
                            + ". This may take some time.");
                    setDirtyAll();
                }
                if (workflowDirRef.equals(getNodeContainerDirectory())) {
                    for (ReferencedFile deletedNodeDir
                            : m_deletedNodesFileLocations) {
                        File f = deletedNodeDir.getFile();
                        if (f.exists() && !FileUtil.deleteRecursively(f)) {
                            LOGGER.warn("Deletion of obsolete node directory \""
                                    + f.getAbsolutePath() + "\" failed");
                        }
                    }
                    m_loadVersion = persistor.getSaveVersion();
                } else { // new location, must not clear deleted nodes dirs
                    FileUtil.deleteRecursively(workflowDirRef.getFile());
                }
                new WorkflowPersistorVersion200(null).save(
                        this, workflowDirRef, exec, isSaveData);
            } finally {
                workflowDirRef.unlock();
            }
        }
    }

    /** Performs sanity check on workflow. This is necessary upon load.
     * @param propagate Whether to also reflect state changes in our parent
     * @return Whether everything was clean before (if false is returned,
     * something was wrong).
     */
    boolean sweep(final boolean propagate) {
        boolean wasClean = true;
        synchronized (m_workflowMutex) {
            for (NodeID id : getBreathFirstListOfNodes(m_nodes.keySet())) {
                NodeContainer nc = getNodeContainer(id);
                Set<State> allowedStates =
                    new HashSet<State>(Arrays.asList(State.values()));
                NodeOutPort[] predPorts = assemblePredecessorOutPorts(id);
                for (NodeOutPort p : predPorts) {
                    if (p == null) {
                        allowedStates.retainAll(
                                Collections.singleton(State.IDLE));
                        continue;
                    }
                    switch (p.getNodeState()) {
                    case IDLE:
                        allowedStates.retainAll(Arrays.asList(
                                State.IDLE));
                        break;
                    case CONFIGURED:
                        allowedStates.retainAll(Arrays.asList(
                                State.CONFIGURED, State.IDLE));
                        break;
                    case UNCONFIGURED_MARKEDFOREXEC:
                        allowedStates.retainAll(Arrays.asList(State.IDLE,
                                State.UNCONFIGURED_MARKEDFOREXEC));
                        break;
                    case MARKEDFOREXEC:
                    case QUEUED:
                    case EXECUTING:
                        allowedStates.retainAll(Arrays.asList(State.IDLE,
                                State.UNCONFIGURED_MARKEDFOREXEC,
                                State.CONFIGURED, State.MARKEDFOREXEC));
                        break;
                    case EXECUTED:
                    }
                }
                if (!allowedStates.contains(nc.getState())) {
                    wasClean = false;
                    switch (nc.getState()) {
                    case EXECUTED:
                        resetSuccessors(nc.getID());
                        invokeResetOnNode(nc.getID());
                        break;
                    case EXECUTING:
                    case QUEUED:
                    case MARKEDFOREXEC:
                    case UNCONFIGURED_MARKEDFOREXEC:
                        nc.cancelExecutionAsNodeContainer();
                        break;
                    default:
                    }
                    if (!allowedStates.contains(State.CONFIGURED)) {
                        nc.setState(State.IDLE);
                    }
                }
                boolean hasData = true;
                for (int i = 0; i < nc.getNrOutPorts(); i++) {
                    NodeOutPort p = nc.getOutPort(i);
                    hasData &= p != null && p.getPortObject() != null
                        && p.getPortObjectSpec() != null;
                }
                if (!hasData && nc.getState().equals(State.EXECUTED)) {
                    wasClean = false;
                    resetSuccessors(nc.getID());
                    invokeResetOnNode(nc.getID());
                }
            }
>>>>>>> e116f9a6
        }
        checkForNodeStateChanges(propagate);
        return wasClean;
    }

<<<<<<< HEAD
    /**
     * Saves this workflow manager settings including nodes and connections into
     * the given file. In additon, all nodes' internal structures are stored -
     * if available, depending on the current node state, reset, configured, or
     * executed. For each node a directory is created (at the workflow file's
     * parent path) to save the node internals.
     * 
     * @param workflowFile To write workflow manager settings to.
     * @param progMon The monitor for the workflow saving progress.
     * @throws IOException If the workflow file can't be found.
     * @throws CanceledExecutionException If the saving process has been
     *             canceled.
     * @throws WorkflowInExecutionException if the workflow is currently being
     *             executed
     */
    public synchronized void save(final File workflowFile,
            final NodeProgressMonitor progMon) throws IOException,
            CanceledExecutionException, WorkflowInExecutionException {
        checkForRunningNodes("Workflow cannot be saved");

        if (workflowFile.isDirectory()
                || !workflowFile.getName().equals(WORKFLOW_FILE)) {
            throw new IOException("File must be named: \"" + WORKFLOW_FILE
                    + "\": " + workflowFile);
        }

        // remove internals of all detached nodes first
        for (NodeContainer cont : m_detachedNodes) {
            cont.removeInternals();
        }
        m_detachedNodes.clear();

        File parentDir = workflowFile.getParentFile();
        // workflow settings
        NodeSettings settings = new NodeSettings(WORKFLOW_FILE);
        // save workflow version
        settings.addString(CFG_VERSION, KNIMEConstants.VERSION);
        // save current running id
        settings.addInt(KEY_RUNNING_NODE_ID, m_runningNodeID.intValue());
        // save current connection id
        settings.addInt(KEY_RUNNING_CONN_ID, m_runningConnectionID.intValue());
        // save nodes in an own sub-config object as a series of configs
        NodeSettingsWO nodes = settings.addNodeSettings(KEY_NODES);
        int nodeNum = 0;

        ExecutionMonitor execMon = new ExecutionMonitor(progMon);
        for (NodeContainer nextNode : m_nodesByID.values()) {

            progMon.setMessage("Saving node: " + nextNode.getNameWithID());
            // create node directory based on the nodes name and id
            // all chars which are not letter or number are replaced by '_'
            String nodeDirID =
                    nextNode.getName().replaceAll("[^a-zA-Z0-9 ]", "_") + " (#"
                            + nextNode.getID() + ")";
            // and save it to it's own config object
            NodeSettingsWO nextNodeConfig =
                    nodes.addNodeSettings("node_" + nextNode.getID());
            String nodeFileName = nodeDirID + "/" + Node.SETTINGS_FILE_NAME;
            nextNodeConfig.addString(KEY_NODE_SETTINGS_FILE, nodeFileName);
            File nodeFile = new File(parentDir, nodeFileName);
            File nodeDir = nodeFile.getParentFile();
            if (!nodeDir.isDirectory() && !nodeDir.mkdir()) {
                throw new IOException("Unable to create dir: " + nodeDir);
            }

            NodeProgressMonitor subProgMon =
                    execMon.createSubProgress(1.0 / m_nodesByID.size())
                            .getProgressMonitor();
            nextNode.save(nextNodeConfig, nodeFile, subProgMon);
            nodeNum++;
            progMon.setProgress((double)nodeNum / m_nodesByID.size());
        }

        NodeSettingsWO connections = settings.addNodeSettings(KEY_CONNECTIONS);
        for (ConnectionContainer cc : m_connectionsByID.values()) {
            // and save it to it's own config object
            NodeSettingsWO nextConnectionConfig =
                    connections.addNodeSettings("connection_" + cc.getID());
            cc.save(nextConnectionConfig);
        }
        settings.saveToXML(new FileOutputStream(workflowFile));
    }

    private void topSortHelp(final Collection<NodeContainer> current,
            final ArrayList<NodeContainer> result) {
        for (NodeContainer con : current) {
            if (con != null) {
                Collection<NodeContainer> pred = con.getPredecessors();
                for (NodeContainer preCon : pred) {
                    if (preCon != null && !result.contains(preCon)) {
                        NodeContainer[][] succ = preCon.getSuccessors();
                        boolean notContained = true;
                        for (int i = 0; i < succ.length; i++) {
                            for (int j = 0; j < succ[i].length; j++) {
                                if (!result.contains(succ[i][j])) {
                                    notContained = false;
                                }
                            }
                        }
                        if (notContained) {
                            result.add(0, preCon);
                        }
                    }
                }
            }
        }
        for (NodeContainer con : current) {
            if (con != null) {
                topSortHelp(con.getPredecessors(), result);
            }
=======
    private void setDirtyAll() {
        setDirty();
        for (NodeContainer nc : m_nodes.values()) {
            if (nc instanceof WorkflowManager) {
                ((WorkflowManager)nc).setDirtyAll();
            } else {
                nc.setDirty();
            }
        }
        for (ContainerTable t : m_globalTableRepository.values()) {
            t.ensureOpen();
>>>>>>> e116f9a6
        }
    }

    /* Topological sorting of all nodes in the workflow */
    private List<NodeContainer> topSortNodes() {
        Collection<NodeContainer> termList = new ArrayList<NodeContainer>();
        for (Integer nodeKey : m_nodesByID.keySet()) {
            NodeContainer newNode = m_nodesByID.get(nodeKey);
            NodeContainer[][] succ = newNode.getSuccessors();
            boolean term = true;
            for (int i = 0; i < succ.length; i++) {
                if (succ[i].length > 0) {
                    term = false;
                    break;
                }
            }
            if (term) {
                termList.add(newNode);
            }
        }
        ArrayList<NodeContainer> list = new ArrayList<NodeContainer>(termList);
        topSortHelp(termList, list);
        return list;
    }

    /**
     * Waits until the execution in this workflow has been finished.
     */
    public void waitUntilFinished() {
        m_executor.waitUntilFinished(this);
    }

    /**
     * Callback for Workflow events.
     * 
     * @param event The thrown event
     */
    public void workflowChanged(final WorkflowEvent event) {
        if (event instanceof WorkflowEvent.ConnectionExtrainfoChanged) {
            // just forward the event
            fireWorkflowEvent(event);
        }
    }
<<<<<<< HEAD
    
    /**
     * {@inheritDoc}
=======

    /** Set new name of this workflow.
     * @param name The new name.
     * @throws NullPointerException If argument is null.
>>>>>>> e116f9a6
     */
    @Override
    protected void finalize() throws Throwable {
        super.finalize();
        if (m_fileLock != null) {
            m_fileLock.release();
        }
    }

    /**
     * Loads the settings from the passed node container's dialog into its
     * model, resets and configures this node and all its sucessors.
     * 
     * @param nodeCont a node container
     * @throws WorkflowInExecutionException if the settings cannot be applied
     *             because the workflow is in execution
     * @throws InvalidSettingsException if the settings are invalid
     */
    synchronized void applyDialogSettings(final NodeContainer nodeCont)
            throws WorkflowInExecutionException, InvalidSettingsException {
        if (!canBeReset(nodeCont)) {
            throw new WorkflowInExecutionException(
                    "Dialog settings cannot be applied, because the node is "
                            + "part of a running workflow.");
        }

        nodeCont.loadModelSettingsFromDialog();
        nodeCont.resetAndConfigure();
        for (NodeContainer nc : nodeCont.getAllSuccessors()) {
            nc.resetAndConfigure();
        }
    }

    /**
     * Checks if at least one node is executing.
     * 
     * @return <code>true</code> if at least one node is executing,
     *         <code>false</code> otherwise
     */
    public boolean executionInProgress() {
        return m_executor.executionInProgress(this);
    }

    /**
     * Shuts the workflow manager down, i.e. stops all nodes, closes all views
     * and cleans up all temporary data.
     */
    public void shutdown() {
        m_executor.cancelExecution();

        Iterator<Map.Entry<NodeContainer, Integer>> nodeContaierEntries =
                m_idsByNode.entrySet().iterator();

        while (nodeContaierEntries.hasNext()) {
            Map.Entry<NodeContainer, Integer> entry =
                    nodeContaierEntries.next();

            entry.getKey().closeAllViews();
            entry.getKey().closeAllPortViews();
        }

        List<NodeContainer> sortedNodes = topSortNodes();

<<<<<<< HEAD
        for (int i = sortedNodes.size() - 1; i >= 0; i--) {
            sortedNodes.get(i).cleanup();
        }
        if (m_fileLock != null) {
            m_fileLock.release();
        }
    }

    /**
     * Returns if the given node is currently queued and waiting for execution.
     * 
     * @param cont any node container
     * @return <code>true</code> if the node is queued, <code>false</code>
     *         otherwise
=======
    /** {@inheritDoc} */
    @Override
    public URL getIcon() {
        return null;
    }

    /** {@inheritDoc} */
    @Override
    void cleanup() {
        synchronized (m_workflowMutex) {
            for (NodeContainer nc : m_nodes.values()) {
                nc.cleanup();
            }
        }
    }

    ///////////////////////////
    // Workflow port handling
    /////////////////////////

    public int getNrWorkflowIncomingPorts() {
        return getNrInPorts();
    }

    public int getNrWorkflowOutgoingPorts() {
        return getNrOutPorts();
    }

    public NodeOutPort getWorkflowIncomingPort(final int i) {
        return m_inPorts[i].getUnderlyingPort();
    }

    public NodeInPort getWorkflowOutgoingPort(final int i) {
        return m_outPorts[i].getSimulatedInPort();
    }

    /** Set UI information for workflow's input ports
     * (typically aligned as a bar).
     * @param inPortsBarUIInfo The new UI info.
>>>>>>> e116f9a6
     */
    public boolean isQueued(final NodeContainer cont) {
        return m_executor.isQueued(cont);
    }

<<<<<<< HEAD
    /**
     * @return The bufferRepositoryMap associated with this workflow. This
     * is used for blob (de)serialization.
=======
    /** Set UI information for workflow's output ports
     * (typically aligned as a bar).
     * @param outPortsBarUIInfo The new UI info.
>>>>>>> e116f9a6
     */
    HashMap<Integer, ContainerTable> getTableRepository() {
        return m_tableRepository;
    }
<<<<<<< HEAD
    
    /**
     * Sets if auto-executable should really be auto-executed or not.
     * Please note that changing this behaviout affects <b>all</b> parent and
     * child workflow managers and not only this one!
     * 
     * @param b <code>true</code> if auto-executable nodes should be
     *  autoexecuted, <code>false</code> otherwise
     */
    public void setCheckAutoexecNodes(final boolean b) {
        m_executor.setCheckAutoexecNodes(b);
    }  
    
    private void lockWorkflowFile(final File workflowFile)
            throws CanceledExecutionException {
        try {
            File lockFile = new File(workflowFile.getParentFile(), ".lock");
            if (!lockFile.exists()) {
                lockFile.createNewFile();
            }
            m_fileLock = new FileLocker(lockFile);
            if (!m_fileLock.lock()) {
                throw new CanceledExecutionException(
                        "Workflow already used by another editor.");
            }

        } catch (CanceledExecutionException e) {
            throw e;
        } catch (Exception e) {
            LOGGER.warn("Workflow file: " + workflowFile
                    + " could not be locked.");

        }
=======

    /** Get UI information for workflow input ports.
     * @return the ui info or null if not set.
     * @see #setInPortsBarUIInfo(UIInformation)
     */
    public UIInformation getInPortsBarUIInfo() {
        return m_inPortsBarUIInfo;
    }

    /** Get UI information for workflow output ports.
     * @return the ui info or null if not set.
     * @see #setOutPortsBarUIInfo(UIInformation)
     */
    public UIInformation getOutPortsBarUIInfo() {
        return m_outPortsBarUIInfo;
>>>>>>> e116f9a6
    }
}<|MERGE_RESOLUTION|>--- conflicted
+++ resolved
@@ -1,14 +1,9 @@
-<<<<<<< HEAD
-/* 
- * -------------------------------------------------------------------
-=======
 /*
  * ------------------------------------------------------------------ *
->>>>>>> e116f9a6
  * This source code, its documentation and all appendant files
  * are protected by copyright law. All rights reserved.
  *
- * Copyright, 2003 - 2007
+ * Copyright, 2003 - 2008
  * University of Konstanz, Germany
  * Chair for Bioinformatics and Information Mining (Prof. M. Berthold)
  * and KNIME GmbH, Konstanz, Germany
@@ -22,61 +17,46 @@
  * If you have any questions please contact the copyright holder:
  * website: www.knime.org
  * email: contact@knime.org
- * -------------------------------------------------------------------
- * 
+ * ---------------------------------------------------------------------
+ *
  * History
- *   13.02.2005 (M. Berthold): created
+ *   14.03.2007 (mb/bw): created
  */
 package org.knime.core.node.workflow;
 
+import java.io.BufferedInputStream;
 import java.io.File;
 import java.io.FileInputStream;
-import java.io.FileOutputStream;
 import java.io.IOException;
-import java.lang.ref.WeakReference;
+import java.net.URL;
 import java.util.ArrayList;
+import java.util.Arrays;
 import java.util.Collection;
 import java.util.Collections;
 import java.util.HashMap;
 import java.util.HashSet;
-import java.util.Iterator;
-import java.util.LinkedHashMap;
-import java.util.LinkedList;
+import java.util.LinkedHashSet;
 import java.util.List;
 import java.util.Map;
 import java.util.Set;
-import java.util.WeakHashMap;
-import java.util.concurrent.ConcurrentHashMap;
+import java.util.TreeMap;
 import java.util.concurrent.CopyOnWriteArrayList;
-<<<<<<< HEAD
-import java.util.concurrent.CountDownLatch;
-=======
 import java.util.concurrent.Executor;
 import java.util.concurrent.Executors;
 import java.util.concurrent.ThreadFactory;
->>>>>>> e116f9a6
 
 import org.knime.core.data.container.ContainerTable;
 import org.knime.core.internal.ReferencedFile;
 import org.knime.core.node.BufferedDataTable;
 import org.knime.core.node.CanceledExecutionException;
-import org.knime.core.node.DefaultNodeProgressMonitor;
 import org.knime.core.node.ExecutionMonitor;
+import org.knime.core.node.GenericNodeDialogPane;
+import org.knime.core.node.GenericNodeFactory;
+import org.knime.core.node.GenericNodeModel;
+import org.knime.core.node.GenericNodeView;
 import org.knime.core.node.InvalidSettingsException;
 import org.knime.core.node.KNIMEConstants;
 import org.knime.core.node.Node;
-<<<<<<< HEAD
-import org.knime.core.node.NodeFactory;
-import org.knime.core.node.NodeLogger;
-import org.knime.core.node.NodeProgressMonitor;
-import org.knime.core.node.NodeSettings;
-import org.knime.core.node.NodeSettingsRO;
-import org.knime.core.node.NodeSettingsWO;
-import org.knime.core.node.NodeStateListener;
-import org.knime.core.node.NodeStatus;
-import org.knime.core.util.FileLocker;
-import org.knime.core.util.MutableInteger;
-=======
 import org.knime.core.node.NodeLogger;
 import org.knime.core.node.NodeSettings;
 import org.knime.core.node.NodeSettingsRO;
@@ -95,90 +75,23 @@
 import org.knime.core.node.workflow.WorkflowPersistor.WorkflowLoadResult;
 import org.knime.core.node.workflow.WorkflowPersistor.WorkflowPortTemplate;
 import org.knime.core.util.FileUtil;
->>>>>>> e116f9a6
 
 /**
- * Manager for a workflow holding Nodes and the connecting edge information. The
- * information is stored in a graph based data structure and allows to access
- * predecessors and successors. For performance reasons this implementation is
- * specific to vertices being of type {@link org.knime.core.node.Node} and
- * (directed) edges connecting ports indicated by indices.
- * 
- * @author M. Berthold, University of Konstanz
- * @author Florian Georg, University of Konstanz
- * @author Thorsten Meinl, University of Konstanz
+ * Container holding nodes and connections of a (sub) workflow. In contrast
+ * to previous implementations, this class will now handle all control, such
+ * as transport of data and specs from node to subsequent nodes. That is, nodes
+ * do not know their pre- or successors anymore.
+ * A WorkflowManager can also play the role of a NodeContainer, thus
+ * representing a metanode/subworkflow.
+ *
+ * @author M. Berthold/B. Wiswedel, University of Konstanz
  */
-public class WorkflowManager implements WorkflowListener {
-    private class MyNodeStateListener implements NodeStateListener {
-        /**
-         * Callback for NodeContainer state-changed events. Update pool of
-         * executable nodes if we are in "workflow execution" mode.
-         * 
-         * @param state The node state event type.
-         * @param nodeID The node's ID.
-         */
-        public synchronized void stateChanged(final NodeStatus state,
-                final int nodeID) {
-            NodeContainer changedNode = m_nodesByID.get(nodeID);
-            assert (changedNode != null);
-
-            // if this is an event indicating the start of a node's execution:
-            if (state instanceof NodeStatus.Reset) {
-                fireWorkflowEvent(new WorkflowEvent.NodeReset(nodeID, null,
-                        null));
-            } else if (state instanceof NodeStatus.Configured) {
-                fireWorkflowEvent(new WorkflowEvent.NodeConfigured(nodeID,
-                        null, null));
-            } else if (state instanceof NodeStatus.ExtrainfoChanged) {
-                fireWorkflowEvent(new WorkflowEvent.NodeExtrainfoChanged(
-                        nodeID, null, null));
-            }
-        }
-    }
-
-    /**
-     * This class is the executor for the workflow. Note that there is only one
-     * executor for a workflow and all its children.
-     * 
-     * @author Thorsten Meinl, University of Konstanz
-     */
-    private static class WorkflowExecutor implements NodeStateListener {
-        private class MyNodePM extends DefaultNodeProgressMonitor {
-            private final NodeContainer m_node;
-
-            /**
-             * Creates a new internal progress monitor for the workflow
-             * executor.
-             * 
-             * @param node the node
-             */
-            public MyNodePM(final NodeContainer node) {
-                m_node = node;
-            }
-
-            @Override
-            public synchronized void setExecuteCanceled() {
-                super.setExecuteCanceled();
-                if (m_runningNodes.containsKey(m_node)) {
-                    for (NodeContainer succ : m_node.getAllSuccessors()) {
-                        if (m_waitingNodes.remove(succ) != null) {
-                            succ.getWorkflowManager().fireWorkflowEvent(
-                                    new WorkflowEvent.NodeFinished(
-                                            succ.getID(), null, null));
-                        }
-                    }
-                }
-
-<<<<<<< HEAD
-            }
-        }
-
-        private final Map<NodeContainer, NodeProgressMonitor> m_runningNodes =
-                new ConcurrentHashMap<NodeContainer, NodeProgressMonitor>();
-
-        private final Map<NodeContainer, NodeProgressMonitor> m_waitingNodes =
-                new ConcurrentHashMap<NodeContainer, NodeProgressMonitor>();
-=======
+public final class WorkflowManager extends NodeContainer {
+
+    /** my logger. */
+    private static final NodeLogger LOGGER =
+        NodeLogger.getLogger(WorkflowManager.class);
+
     /** Name of this workflow (usually displayed at top of the node figure). */
     private String m_name = "Workflow Manager";
     
@@ -238,64 +151,11 @@
      * determine whether the workflow needs to be converted to any newer version
      * upon save. */
     private String m_loadVersion;
->>>>>>> e116f9a6
-
-        private final Map<NodeContainer, CountDownLatch> m_waitLocks =
-                new WeakHashMap<NodeContainer, CountDownLatch>();
-
-        private final Object m_transferLock = new Object(),
-            m_finishLock = new Object();
-
-<<<<<<< HEAD
-        private boolean m_checkAutoExecNodes = false;
-        
-        /**
-         * This variable is set to the current time in case the are 
-         * no running nodes so far and one or more nodes are started.
-         * This variable is used to meassure the time untill all currently
-         * running nodes have been executed. In case there are further
-         * nodes started (other nodes are already running), the time is not
-         * reseted.
-         */
-        private long m_executionTime;
-        
-        /**
-         * Create new empty workflow executer.
-         */
-        WorkflowExecutor() {
-        }
-
-        /**
-         * Adds new nodes to the list of nodes that are waiting for execution.
-         * 
-         * @param nodes a list of nodes that should be executed
-         */
-        public void addWaitingNodes(final Collection<NodeContainer> nodes) {
-            boolean change = false;
-            for (final NodeContainer nc : nodes) {
-                boolean b;
-                // avoid that a node is removed from m_waitingNodes but not yet
-                // inserted into m_runningNodes
-                synchronized (m_transferLock) {
-                    b =
-                            m_waitingNodes.containsKey(nc)
-                                    || m_runningNodes.containsKey(nc);
-                }
-                if (!b) {
-                    MyNodePM pm = new MyNodePM(nc);
-                    synchronized (m_finishLock) {
-                        if (m_executionTime == 0 && m_waitingNodes.size() == 0
-                                && m_runningNodes.size() == 0) {
-                            m_executionTime = System.currentTimeMillis();
-                        }
-                        m_waitingNodes.put(nc, pm);
-                        CountDownLatch old =
-                                m_waitLocks.put(nc, new CountDownLatch(1));
-                        if (old != null) {
-                            old.countDown();
-                        }
-                    }
-=======
+
+    /** Listeners interested in status changes. */
+    private final CopyOnWriteArrayList<WorkflowListener> m_wfmListeners;
+
+
     /**
      * Semaphore to make sure we never deal with inconsistent nodes within the
      * workflow. Changes to state or outputs (port/data) need to synchronize
@@ -305,134 +165,18 @@
      * workflows create a new semaphore.
      */
     private Object m_workflowMutex;
->>>>>>> e116f9a6
-
-                    // inform the node that it is queued now
-                    nc.queuedForExecution();
-                    nc.getWorkflowManager().fireWorkflowEvent(
-                            new WorkflowEvent.NodeWaiting(nc.getID(), nc, pm));
-
-                    change = true;
-                }
-            }
-            if (change) {
-                startNewNodes(false);
-            }
-        }
-
-        /**
-         * Cancel execution of all nodes. Waiting nodes are just removed from
-         * the waiting list, running nodes are sent a signal (via the progress
-         * monitor) that they should terminate.
-         */
-        public void cancelExecution() {
-            for (NodeProgressMonitor pm : m_runningNodes.values()) {
-                pm.setExecuteCanceled();
-            }
-            // avoid that a node is added to m_waitingNodes after the finish
-            // events have been sent and before the map is cleared;
-            // we will miss the finish event for this node otherwise
-            synchronized (m_finishLock) {
-                Set<NodeContainer> temp =
-                        new HashSet<NodeContainer>(m_waitingNodes.keySet());
-                m_waitingNodes.clear();
-                for (NodeContainer nc : temp) {
-                    nc.getWorkflowManager().fireWorkflowEvent(
-                            new WorkflowEvent.NodeFinished(nc.getID(), null,
-                                    null));
-                }
-                for (CountDownLatch cdl : m_waitLocks.values()) {
-                    cdl.countDown();
-                }
-                m_waitLocks.clear();
-            }
-        }
-
-        /**
-         * Cancel execution of the passed nodes. Waiting nodes are just removed
-         * from the waiting list, running nodes are sent a signal (via the
-         * progress monitor) that they should terminate.
-         * 
-         * @param nodes a list of nodes that should be canceled
-         */
-        public void cancelExecution(final Collection<NodeContainer> nodes) {
-            Set<NodeContainer> cancelNodes = new HashSet<NodeContainer>();
-            cancelNodes.addAll(nodes);
-
-            synchronized (m_transferLock) {
-                for (NodeContainer nc : nodes) {
-                    if (m_runningNodes.containsKey(nc)) {
-                        m_runningNodes.get(nc).setExecuteCanceled();
-                        cancelNodes.addAll(nc.getAllSuccessors());
-                        if (nc.getEmbeddedWorkflowManager() != null) {
-                            cancelExecution(nc.getEmbeddedWorkflowManager()
-                                    .getNodes());
-                        }
-                    }
-                }
-
-                for (Iterator<NodeContainer> it = cancelNodes.iterator(); it
-                        .hasNext();) {
-                    NodeContainer cont = it.next();
-                    if (m_waitingNodes.remove(cont) == null) {
-                        it.remove();
-                    }
-                    CountDownLatch cdl = m_waitLocks.get(cont);
-                    if (cdl != null) {
-                        cdl.countDown();
-                    }
-                }
-            }
-
-<<<<<<< HEAD
-            for (NodeContainer nc : cancelNodes) {
-                nc.stateChanged(
-                        new NodeStatus.Configured("Removed from queue"), nc
-                                .getID());
-                nc.getWorkflowManager().fireWorkflowEvent(
-                        new WorkflowEvent.NodeFinished(nc.getID(), null, null));
-            }
-        }
-
-        /**
-         * Returns if any of the nodes inside the passed workflow manager is
-         * currently executing or waiting for execution. A parent workflow
-         * manager additionally asks all of its children.
-         * 
-         * @param wfm a workflow manager
-         * @return <code>true</code> if an execution is in progress,
-         *         <code>false</code> otherwise
-         */
-        public boolean executionInProgress(final WorkflowManager wfm) {
-            // check if any of the nodes in the lists are from the
-            // passed WFM
-
-            synchronized (m_transferLock) {
-                for (NodeContainer nc : m_runningNodes.keySet()) {
-                    if (wfm.m_nodesByID.values().contains(nc)) {
-                        LOGGER.debug("Node " + nc + " is still running");
-                        return true;
-                    }
-                }
-
-                for (NodeContainer nc : m_waitingNodes.keySet()) {
-                    if (wfm.m_nodesByID.values().contains(nc)) {
-                        LOGGER.debug("Node " + nc + " is still waiting");
-                        return true;
-                    }
-                }
-            }
-
-            for (WeakReference<WorkflowManager> wr : wfm.m_children) {
-                if (wr.get() != null) {
-                    if (executionInProgress(wr.get())) {
-                        // this may happen if (parts of) a metaworkflow is/are
-                        // excuted by the user without actually executing the
-                        // meta node itself
-                        return true;
-                    }
-                }
-=======
+
+    /** The root of everything, a workflow with no in- or outputs.
+     * This workflow holds the top level projects. */
+    public static final WorkflowManager ROOT =
+        new WorkflowManager(null, NodeID.ROOTID,
+                new PortType[0], new PortType[0]);
+
+
+    ///////////////////////
+    // Constructors
+    ///////////////////////
+
     /** Constructor - create new child workflow container with a parent,
      * a new ID, and the number and type of in/outports as specified.
      */
@@ -532,123 +276,12 @@
                 // looks like a project, remove it
                 removeNode(id);
                 return;
->>>>>>> e116f9a6
-            }
-            return false;
-        }
-
-<<<<<<< HEAD
-        /**
-         * Checks if new nodes are executable now and if so, starts them.
-         * Threads waiting on m_waitingNodes are awakened if no nodes are
-         * running any more and no new executable node has been found.
-         */
-        private void startNewNodes(final boolean watchdog) {
-            synchronized (m_finishLock) {
-                Iterator<Map.Entry<NodeContainer, NodeProgressMonitor>> it =
-                        m_waitingNodes.entrySet().iterator();
-                while (it.hasNext()) {
-                    Map.Entry<NodeContainer, NodeProgressMonitor> e = it.next();
-                    if (e.getKey().isExecutable()) {
-                        NodeContainer nc = e.getKey();
-                        NodeProgressMonitor pm = e.getValue();
-
-                        synchronized (m_transferLock) {
-                            it.remove();
-                            m_runningNodes.put(nc, pm);
-                        }
-
-                        try {
-                            nc.getWorkflowManager().fireWorkflowEvent(
-                                    new WorkflowEvent.NodeStarted(nc.getID(),
-                                            nc, pm));
-                            nc.addListener(this);
-                            nc.startExecution(pm);
-                        } catch (Exception ex) {
-                            // remove from running nodes due to an error
-                            m_runningNodes.remove(nc);
-                        }
-                    } else if (e.getKey().isExecuted()) {
-                        it.remove();
-                    } else if (!checkForDeadlock(e.getKey())) {
-                        LOGGER.warn("A predecessor of " + e.getKey() + " is "
-                                + " neither running nor waiting or executed. "
-                                + "This is a deadlock, I will thus cancel "
-                                + e.getKey() + ".");
-                        cancelExecution(Collections.singletonList(e.getKey()));
-                    }
-                }
-
-                if (m_runningNodes.size() == 0) {
-                    if (m_waitingNodes.size() > 0) {
-                        if (watchdog) {
-                            LOGGER.error("Whoa there, the watchdog found a "
-                                    + "possible deadlock situation! Some nodes "
-                                    + "are still waiting, but none is running "
-                                    + m_waitingNodes);
-                        } else {
-                            LOGGER.warn("Some nodes were still waiting but "
-                                    + "none is running: " + m_waitingNodes);
-                        }
-                    } else if (m_waitingNodes.size() == 0) {
-                        // log the time and reset the timer
-                        LOGGER.debug("Workflow execution time: "
-                                + (System.currentTimeMillis() - m_executionTime)
-                                + " ms");
-                        m_executionTime = 0;
-                    }
-
-                    for (NodeContainer nc : m_waitingNodes.keySet()) {
-                        nc.getWorkflowManager().fireWorkflowEvent(
-                                new WorkflowEvent.NodeFinished(nc.getID(),
-                                        null, null));
-                    }
-                    m_waitingNodes.clear();
-
-                    m_finishLock.notifyAll();
-                }
-            }
-        }
-
-        private boolean checkForDeadlock(final NodeContainer cont) {
-            if (!cont.isExecutable() && !cont.isExecuted()) {
-                boolean predStillWaiting = false;
-                for (NodeContainer pred : cont.getPredecessors()) {
-                    if (m_waitingNodes.containsKey(pred)
-                            || m_runningNodes.containsKey(pred)) {
-                        predStillWaiting = true;
-                        break;
-                    }
-                }
-
-                // If a meta workflow is executed by hand and the meta node
-                // has not a valid data table yet the meta input node of the
-                // meta flow is not executable and a non-existing deadlock is
-                // detected. The following check prevents this.
-                if (cont.getInPorts().size() == 0) {
-                    WorkflowManager parent = cont.getWorkflowManager().m_parent;
-                    if ((parent != null) && executionInProgress(parent)) {
-                        return true;
-                    }
-                }
-
-                if (!predStillWaiting) {
-                    LOGGER.warn("The node " + cont + " is not executable but "
-                            + "waiting for execution and "
-                            + "all its predecessor are already executed.");
-                    return false;
-                }
-
-                for (NodeContainer pred : cont.getPredecessors()) {
-                    if (!checkForDeadlock(pred)) {
-                        return false;
-                    }
-                }
-            }
-
-            return true;
-        }
-=======
+            }
+        }
+        throw new IllegalArgumentException(
+                "Node: " + id + " is not a project!");
+    }
+
     /** Uses given Factory to create a new node and then adds new node to the
      * workflow manager. We will automatically find the next available free
      * index for the new node within the given prefix.
@@ -827,81 +460,30 @@
                 id, null, nodeContainer));
         checkForNodeStateChanges(true);
     }
->>>>>>> e116f9a6
-
-        /**
-         * {@inheritDoc}
-         */
-        public void stateChanged(final NodeStatus state, final int id) {
-            if ((state instanceof NodeStatus.EndExecute)
-                    || (state instanceof NodeStatus.ExecutionCanceled)) {
-                Iterator<Map.Entry<NodeContainer, NodeProgressMonitor>> it =
-                        m_runningNodes.entrySet().iterator();
-                while (it.hasNext()) {
-                    NodeContainer nc = it.next().getKey();
-                    if (nc.getID() == id) {
-                        nc.removeListener(this);
-
-                        synchronized (m_finishLock) {
-                            it.remove();
-                        }
-
-<<<<<<< HEAD
-                        CountDownLatch cdl = m_waitLocks.get(nc);
-                        if (cdl != null) {
-                            cdl.countDown();
-                        }
-
-                        nc.getWorkflowManager().fireWorkflowEvent(
-                                new WorkflowEvent.NodeFinished(nc.getID(), nc,
-                                        nc));
-
-                        if (state instanceof NodeStatus.ExecutionCanceled) {
-                            cancelExecution(nc.getAllSuccessors());
-                        }
-
-                        if (nc.getStatus() instanceof NodeStatus.Error) {
-                            cancelExecution(nc.getAllSuccessors());
-                        } else if (nc.isExecuted() && m_checkAutoExecNodes) {
-                            List<NodeContainer> autoNodes =
-                                    new ArrayList<NodeContainer>();
-                            // check if auto-executable nodes are following
-                            for (NodeContainer[] row : nc.getSuccessors()) {
-                                for (NodeContainer cont : row) {
-                                    if (cont.isAutoExecutable()
-                                            && cont.isExecutable()) {
-                                        autoNodes.add(cont);
-                                    }
-                                }
-                            }
-                            addWaitingNodes(autoNodes);
-                        }
-                    }
-                }
-
-                startNewNodes(false);
-                synchronized (m_finishLock) {
-                    m_finishLock.notifyAll();
-                }
-            }
-        }
-
-        /**
-         * Blocks until the passed node has finished execution.
-         * 
-         * @param cont the NodeContainer that should be waited for
-         */
-        public void waitUntilFinished(final NodeContainer cont) {
-            CountDownLatch cdl = m_waitLocks.get(cont);
-            if (cdl != null) {
-                try {
-                    cdl.await();
-                } catch (InterruptedException ex) {
-                    LOGGER.info(ex.getMessage(), ex);
-                }
-            }
-        }
-=======
+
+    ///////////////////////////
+    // Connection operations
+    ///////////////////////////
+
+    /** Add new connection - throw Exception if the same connection
+     * already exists.
+     *
+     * @param source node id
+     * @param sourcePort port index at source node
+     * @param dest destination node id
+     * @param destPort port index at destination node
+     * @return newly created Connection object
+     * @throws IllegalArgumentException if connection already exists
+     */
+    public ConnectionContainer addConnection(final NodeID source,
+            final int sourcePort, final NodeID dest,
+            final int destPort) {
+        // must not set it in the private method (see below), as the private
+        // one is also called from the load routine
+        setDirty();
+        return addConnection(source, sourcePort, dest, destPort, true);
+    }
+
     /** Add new connection - throw Exception if the same connection
      * already exists.
      *
@@ -1007,191 +589,115 @@
                 + "(" + destPort + ")");
         return newConn;
     }
->>>>>>> e116f9a6
-
-        /**
-         * Blocks until all nodes that the passed workflow manager is
-         * responsible are finished.
-         * 
-         * @param wfm a workflow manager
-         */
-        public void waitUntilFinished(final WorkflowManager wfm) {
-            synchronized (m_finishLock) {
-                while ((m_runningNodes.size() > 0)
-                        || (m_waitingNodes.size() > 0)) {
-                    // check if any of the nodes in the lists are from the
-                    // passed WFM
-                    boolean interesting = false;
-                    for (NodeContainer nc : m_runningNodes.keySet()) {
-                        if (wfm.m_nodesByID.values().contains(nc)) {
-                            interesting = true;
-                            break;
-                        }
-                    }
-
-                    if (!interesting) {
-                        for (NodeContainer nc : m_waitingNodes.keySet()) {
-                            if (wfm.m_nodesByID.values().contains(nc)) {
-                                interesting = true;
-                                break;
-                            }
-                        }
-                    }
-
-                    if (interesting) {
-                        try {
-                            // in order to prevent deadlocks due to possible
-                            // programming errors, re-check every 5 secons
-                            m_finishLock.wait(5000);
-                        } catch (InterruptedException ex) {
-                            break;
-                        }
-                    } else {
-                        break;
-                    }
-                }
-            }
-        }
-
-        /**
-         * Checks if it is allowed to reset the given node container. A
-         * container may not be reset if it is currently executing or if any of
-         * its successor nodes is waiting for execution or currently executing.
-         * 
-         * @param nc any node container
-         * @return <code>true</code> if it can be reset, <code>false</code>
-         *         otherwise
-         */
-        public boolean canBeReset(final NodeContainer nc) {
-            if (m_runningNodes.containsKey(nc)) {
+
+    /** Check if a new connection can be added.
+     *
+     * @param source node id
+     * @param sourcePort port index at source node
+     * @param dest destination node id
+     * @param destPort port index at destination node
+     * @return true if connection can be added.
+     */
+    public boolean canAddConnection(final NodeID source,
+            final int sourcePort, final NodeID dest,
+            final int destPort) {
+        if (source == null || dest == null) {
+            return false;
+        }
+        // get NodeContainer for source/dest - can be null for WFM-connections!
+        NodeContainer sourceNode = m_nodes.get(source);
+        NodeContainer destNode = m_nodes.get(dest);
+        // sanity checks (index/null)
+        if (!(source.equals(this.getID()) || (sourceNode != null))) {
+            return false;  // source node exists or is WFM itself
+        }
+        if (!(dest.equals(this.getID()) || (destNode != null))) {
+            return false;  // dest node exists or is WFM itself
+        }
+        if ((sourcePort < 0) || (destPort < 0)) {
+            return false;  // port indices are >= 0
+        }
+        if (sourceNode != null) {
+            if (sourceNode.getNrOutPorts() <= sourcePort) {
+                return false;  // source Node index exists
+            }
+        } else {
+            if (this.getNrInPorts() <= sourcePort) {
+                return false;  // WFM inport index exists
+            }
+        }
+        if (destNode != null) {
+            if (destNode.getNrInPorts() <= destPort) {
+                return false;  // dest Node index exists
+            }
+        } else {
+            if (this.getNrOutPorts() <= destPort) {
+                return false;  // WFM outport index exists
+            }
+        }
+        // check for existence of a connection to the destNode/Port
+        Set<ConnectionContainer> scc = m_connectionsByDest.get(dest);
+        for (ConnectionContainer cc : scc) {
+            if (cc.getDestPort() == destPort) {
                 return false;
             }
-            for (NodeContainer succ : nc.getAllSuccessors()) {
-                if (m_runningNodes.containsKey(succ)
-                        || m_waitingNodes.containsKey(succ)) {
-                    return false;
-                }
-            }
-            return true;
-        }
-
-        /**
-         * Checks if the given node can be deleted safely from the workflow. A
-         * node can only be deleted if it is not queued or running and none of
-         * its successor are queued or running.
-         * 
-         * @param cont the node that should be deleted
-         * @return <code>true</code> if the node can be deleted
-         *         <code>false</code> otherwise
-         */
-        public boolean canBeDeleted(final NodeContainer cont) {
-            if (m_runningNodes.containsKey(cont)
-                    || m_waitingNodes.containsKey(cont)) {
-                return false;
-            }
-
-            for (NodeContainer succ : cont.getAllSuccessors()) {
-                if (m_runningNodes.containsKey(succ)
-                        || m_waitingNodes.containsKey(succ)) {
-                    return false;
-                }
-            }
-            return true;
-        }
-
-        /**
-         * Returns if the given node is currently queued and waiting for
-         * execution.
-         * 
-         * @param cont any node container
-         * @return <code>true</code> if the node is queued, <code>false</code>
-         *         otherwise
-         */
-        public boolean isQueued(final NodeContainer cont) {
-            return m_waitingNodes.containsKey(cont);
-        }
-        
-        /**
-         * Sets if auto-executable should really be auto-executed or not.
-         * 
-         * @param b <code>true</code> if auto-executable nodes should be
-         *  autoexecuted, <code>false</code> otherwise
-         */
-        public void setCheckAutoexecNodes(final boolean b) {
-            m_checkAutoExecNodes = b;
-        }
-    }
-
-    /** Key for connections. */
-    public static final String KEY_CONNECTIONS = "connections";
-
-    /** Links the node settings file name. */
-    public static final String KEY_NODE_SETTINGS_FILE = "node_settings_file";
-
-    /** Key for nodes. */
-    public static final String KEY_NODES = "nodes";
-
-    /** Key for current running connection id. */
-    private static final String KEY_RUNNING_CONN_ID = "runningConnectionID";
-
-    /** Key for current running node id. */
-    private static final String KEY_RUNNING_NODE_ID = "runningNodeID";
-
-    /** The node logger for this class. */
-    private static final NodeLogger LOGGER =
-            NodeLogger.getLogger(WorkflowManager.class);
-
-    /** Workflow version. */
-    private static final String CFG_VERSION = "version";
-
-    private String m_loadedVersion = KNIMEConstants.VERSION;
-
-    /**
-     * Identifier for KNIME workflows.
-     */
-<<<<<<< HEAD
-    public static final String WORKFLOW_FILE = "workflow.knime";
-
-    private final List<WeakReference<WorkflowManager>> m_children =
-            new ArrayList<WeakReference<WorkflowManager>>();
-
-    // quick access to connections
-    private final Map<Integer, ConnectionContainer> m_connectionsByID =
-            new HashMap<Integer, ConnectionContainer>();
-
-    // change listener support
-    private final CopyOnWriteArrayList<WorkflowListener> m_eventListeners =
-            new CopyOnWriteArrayList<WorkflowListener>();
-
-    private final WorkflowExecutor m_executor;
-
-    // quick access to IDs via Nodes
-    private final Map<NodeContainer, Integer> m_idsByNode =
-            new HashMap<NodeContainer, Integer>();
-
-    // quick access to nodes by ID
-    private final Map<Integer, NodeContainer> m_nodesByID =
-            new LinkedHashMap<Integer, NodeContainer>();
-
-    private final MyNodeStateListener m_nodeStateListener =
-            new MyNodeStateListener();
-
-    private final WorkflowManager m_parent;
-
-    private final MutableInteger m_runningConnectionID;
-
-    // internal variables to allow generation of unique indices
-    private final MutableInteger m_runningNodeID;
-
-    private final List<NodeContainer> m_detachedNodes =
-            new ArrayList<NodeContainer>();
-    
-    /** Table repository, important for blob (de)serialization. A sub workflow
-     * manager will use the map of its parent WFM. */
-    private final HashMap<Integer, ContainerTable> m_tableRepository;
-    
-    private FileLocker m_fileLock;
-=======
+        }
+        // check type compatibility
+        PortType sourceType = (sourceNode != null
+            ? sourceNode.getOutPort(sourcePort).getPortType()
+            : this.getInPort(sourcePort).getPortType());
+        PortType destType = (destNode != null
+            ? destNode.getInPort(destPort).getPortType()
+            : this.getOutPort(destPort).getPortType());
+        return destType.getPortObjectClass().isAssignableFrom(
+                sourceType.getPortObjectClass());
+    }
+
+    /** Check if a connection can safely be removed.
+     *
+     * @param cc connection
+     * @return true if connection cc is removable.
+     */
+    public boolean canRemoveConnection(final ConnectionContainer cc) {
+        // make sure both nodes (well, their connection lists) exist
+        if (m_connectionsByDest.get(cc.getDest()) == null) {
+            return false;
+        }
+        if (m_connectionsBySource.get(cc.getSource()) == null) {
+            return false;
+        }
+        // make sure connection between those two nodes exists
+        if (!m_connectionsByDest.get(cc.getDest()).contains(cc)) {
+            return false;
+        }
+        if (!m_connectionsBySource.get(cc.getSource()).contains(cc)) {
+            return false;
+        }
+        // retrieve state of source and destination NodeContainer (could be WFM)
+        NodeContainer.State sourceState = cc.getSource().equals(this.getID())
+            ? this.getState()
+            : m_nodes.get(cc.getSource()).getState();
+        NodeContainer.State destState = cc.getDest().equals(this.getID())
+            ? this.getState()
+            : m_nodes.get(cc.getDest()).getState();
+        // make sure neither source nor destination are "in use"...
+        if (!(sourceState.equals(NodeContainer.State.IDLE)
+              || sourceState.equals(NodeContainer.State.CONFIGURED)
+              || sourceState.equals(NodeContainer.State.EXECUTED))) {
+            return false;
+        }
+        if (!(destState.equals(NodeContainer.State.IDLE)
+              || destState.equals(NodeContainer.State.CONFIGURED)
+              || destState.equals(NodeContainer.State.EXECUTED))) {
+              return false;
+          }
+        return true;
+    }
+
+    /** Remove connection.
+     *
+     * @param cc connection
+     */
     public void removeConnection(final ConnectionContainer cc) {
         synchronized (m_workflowMutex) {
             // make sure both nodes (well, their connection lists) exist
@@ -1290,27 +796,16 @@
     /////////////////////////////////
     // Utility Connection Functions
     /////////////////////////////////
->>>>>>> e116f9a6
 
     /**
-     * Create new Workflow.
-     */
-<<<<<<< HEAD
-    public WorkflowManager() {
-        m_parent = null;
-        // this is a local workaround: we ran into problems with workflows
-        // that contain (saved) nodes, which have been written with 1.1.x.
-        // Their output tables generally have an id of -1 - which is invalid.
-        m_tableRepository = new HashMap<Integer, ContainerTable>() {
-            @Override
-            public ContainerTable put(
-                    final Integer key, final ContainerTable value) {
-                if (key < 0) {
-                    LOGGER.debug("Table has an invalid ID! " 
-                        + "(This message can be ignored if the flow " 
-                        + "was written with a version prior to 1.2.0.)");
-                    return null;
-=======
+     * Returns the set of outgoing connections for the node with the passed id
+     * at the specified port.
+     *
+     * @param id id of the node of interest
+     * @param portIdx port index of that node
+     * @return all outgoing connections for the passed node at the specified
+     *  port
+     */
     public Set<ConnectionContainer> getOutgoingConnectionsFor(final NodeID id,
             final int portIdx) {
         synchronized (m_workflowMutex) {
@@ -1324,48 +819,19 @@
             for (ConnectionContainer cont : outConnections) {
                 if (cont.getSourcePort() == portIdx) {
                     outConsForPort.add(cont);
->>>>>>> e116f9a6
-                }
-                return super.put(key, value);
-            }
-        };
-        m_executor = new WorkflowExecutor();
-        m_runningConnectionID = new MutableInteger(-1);
-        m_runningNodeID = new MutableInteger(0);
+                }
+            }
+            return outConsForPort;
+        }
     }
 
     /**
-     * Create new WorkflowManager by a given <code>WORKFLOW_FILE</code>. All
-     * nodes and connection are initialzied, and - if available -
-     * <code>NodeSettings</code>, <code>DataTableSpec</code>,
-     * <code>DataTable</code>, and <code>ModelContent</code> are loaded
-     * into each node.<br />
-     * This constructor does essentially nothing else than calling
-     * {@link #WorkflowManager()} and {@link #load(File, NodeProgressMonitor)}.
-     * The "problem" with this constructor is, that once an error occurs while
-     * loading the workflow you won't have the manager at hand afterwards.
-     * 
-     * @param workflowFile the location of the workflow file,
-     *            {@link #WORKFLOW_FILE}
-     * @param progMon a progress monitor that is used to report progress while
-     *            loading the workflow
-     * @throws InvalidSettingsException if settings cannot be read
-     * @throws CanceledExecutionException if loading was canceled
-     * @throws IOException if the workflow file can not be found or files to
-     *             load node internals
-     * @throws WorkflowException if an exception occurs while loading the
-     *             workflow structure
-     */
-<<<<<<< HEAD
-    public WorkflowManager(final File workflowFile,
-            final NodeProgressMonitor progMon) throws InvalidSettingsException,
-            CanceledExecutionException, IOException, WorkflowException {
-        this();
-        try {
-            load(workflowFile, progMon);
-        } catch (WorkflowInExecutionException ex) {
-            // this is not possible
-=======
+     * Returns the incoming connection of the node with the passed node id at
+     * the specified port.
+     * @param id id of the node of interest
+     * @param portIdx port index
+     * @return incoming connection at that port of the given node
+     */
     public ConnectionContainer getIncomingConnectionFor(final NodeID id,
             final int portIdx) {
         synchronized (m_workflowMutex) {
@@ -1377,30 +843,21 @@
                     }
                 }
             }
->>>>>>> e116f9a6
-        }
-    }
-
-    /**
-     * Creates a new sub workflow manager with the given parent manager.
-     * 
-     * @param parent the parent workflow manager
-     */
-<<<<<<< HEAD
-    protected WorkflowManager(final WorkflowManager parent) {
-        m_parent = parent;
-        m_parent.m_children.add(new WeakReference<WorkflowManager>(this));
-        m_executor = m_parent.m_executor;
-        m_runningConnectionID = parent.m_runningConnectionID;
-        m_runningNodeID = parent.m_runningNodeID;
-        m_tableRepository = m_parent.m_tableRepository;
-    }
-
-    /**
-     * Returns the current KNIME workflow file version loaded.
-     * 
-     * @return Workflow file version.
-=======
+        }
+        return null;
+    }
+
+    /////////////////////
+    // Node Settings
+    /////////////////////
+
+    /** Load Settings into specified node.
+     *
+     * @param id of node
+     * @param settings to be load by node
+     * @throws InvalidSettingsException if settings are wrong
+     * @throws IllegalArgumentException if node does not exist
+     */
     public void loadNodeSettings(final NodeID id, final NodeSettingsRO settings)
     throws InvalidSettingsException {
         // TODO load setting for MetaNodeContainer/WorkflowManager-nodes
@@ -1427,57 +884,13 @@
      * @param id of node
      * @param settings to be saved to
      * @throws InvalidSettingsException thrown if nonsense is written
->>>>>>> e116f9a6
-     */
-    public String getWorkflowVersion() {
-        return m_loadedVersion;
-    }
-
-<<<<<<< HEAD
-    private void addConnection(final ConnectionContainer cc) {
-        if (m_connectionsByID.containsKey(cc.getID())) {
-            throw new IllegalArgumentException("A connection with id #"
-                    + cc.getID() + " already exists in the workflow.");
-        }
-
-        NodeContainer outNode = cc.getSource();
-        NodeContainer inNode = cc.getTarget();
-        int outPort = cc.getSourcePortID();
-        int inPort = cc.getTargetPortID();
-
-        // check if the outport can be connected to the inport
-        inNode.checkConnectPorts(inPort, outNode, outPort);
-
-        m_connectionsByID.put(cc.getID(), cc);
-
-        // add outgoing edge
-        outNode.addOutgoingConnection(outPort, inNode);
-
-        // add incoming edge
-        inNode.addIncomingConnection(inPort, outNode);
-        inNode.connectPorts(inPort, outNode, outPort);
-
-        // add this manager as listener for workflow event
-        cc.addWorkflowListener(this);
-
-        // notify listeners
-        LOGGER.debug("Added connection (from node id:" + outNode.getID()
-                + ", port:" + outPort + " to node id:" + inNode.getID()
-                + ", port:" + inPort + ")");
-        fireWorkflowEvent(new WorkflowEvent.ConnectionAdded(-1, null, cc));
-    }
-
-    /**
-     * add a connection between two nodes. The port indices have to be within
-     * their valid ranges.
-     * 
-     * @param idOut identifier of source node
-     * @param portOut index of port on source node
-     * @param idIn identifier of target node (sink)
-     * @param portIn index of port on target
-     * @return newly create edge
-     * @throws IllegalArgumentException if port indices are invalid
-=======
+     */
+    public void saveNodeSettings(final NodeID id, final NodeSettingsWO settings)
+    throws InvalidSettingsException {
+        NodeContainer nc = getNodeContainer(id);
+        nc.saveSettings(settings);
+    }
+
     ////////////////////////////
     // Execution of nodes
     ////////////////////////////
@@ -1520,24 +933,36 @@
      * nodes which are already queued or executing.
      *
      * @param snc
->>>>>>> e116f9a6
-     */
-    public synchronized ConnectionContainer addConnection(final int idOut,
-            final int portOut, final int idIn, final int portIn) {
-        // checkForRunningNodes();
-
-        NodeContainer nodeOut = m_nodesByID.get(idOut);
-        NodeContainer nodeIn = m_nodesByID.get(idIn);
-
-        if (nodeOut == null) {
-            throw new IllegalArgumentException("Node with id #" + idOut
-                    + " does not exist.");
-        }
-<<<<<<< HEAD
-        if (nodeIn == null) {
-            throw new IllegalArgumentException("Node with id #" + idIn
-                    + " does not exist.");
-=======
+     */
+    private void disableNodeForExecution(final NodeID id) {
+        NodeContainer nc = m_nodes.get(id);
+        if (nc != null) {
+            switch (nc.getState()) {
+            case IDLE:
+            case CONFIGURED:
+                // nothing needs to be done - also with the successors!
+                return;
+            case MARKEDFOREXEC:
+            case UNCONFIGURED_MARKEDFOREXEC:
+                nc.markForExecutionAsNodeContainer(false);
+            default:
+                // ignore all other states (but touch successors)
+            }
+            for (ConnectionContainer cc : m_connectionsBySource.get(id)) {
+                NodeID succId = cc.getDest();
+                if (succId.equals(this.getID())) {
+                    // unmark successors of this metanode
+                    getParent().disableNodeForExecution(this.getID());
+                } else {
+                    // handle normal node
+                    disableNodeForExecution(succId);
+                }
+            }
+        } else { // WFM
+            this.markForExecutionAsNodeContainer(false);
+            // unmark successors of this metanode
+            getParent().disableNodeForExecution(this.getID());
+        }
     }
 
 
@@ -1582,27 +1007,9 @@
                     invokeResetOnNode(nc.getID());
                 }
             }
->>>>>>> e116f9a6
-        }
-
-<<<<<<< HEAD
-        ConnectionContainer newConnection =
-                new ConnectionContainer(m_runningConnectionID.inc(), nodeOut,
-                        portOut, nodeIn, portIn);
-        addConnection(newConnection);
-        return newConnection;
-    }
-
-    /**
-     * Adds a listener to the workflow, has no effect if the listener is already
-     * registered.
-     * 
-     * @param listener The listener to add
-     */
-    public void addListener(final WorkflowListener listener) {
-        if (!m_eventListeners.contains(listener)) {
-            m_eventListeners.add(listener);
-=======
+        }
+    }
+
     /** mark this node and all not-yet-executed predecessors for execution.
      * They will be marked first, queued when all inputs are available and
      * finally executed.
@@ -1738,39 +1145,20 @@
                 checkForNodeStateChanges(true);
                 return false;
             }
->>>>>>> e116f9a6
         }
         return false;
     }
 
-    /**
-     * Creates a new node from the given factory, adds the node to the workflow
-     * and returns the corresponding <code>NodeContainer</code>.
-     * 
-     * @param factory the factory to create the node
-     * @return the <code>NodeContainer</code> representing the created node
-     */
-    public synchronized NodeContainer addNewNode(final NodeFactory factory) {
-        final int newNodeID = m_runningNodeID.inc();
-        assert (!m_nodesByID.containsKey(newNodeID));
-        NodeContainer newNode = new NodeContainer(factory, this, newNodeID);
-        LOGGER.debug("adding new node '" + newNode + "' to the workflow...");
-
-        // add WorkflowManager as listener for state change events
-        newNode.addListener(m_nodeStateListener);
-        // and add it to our hashmap of nodes.
-        m_nodesByID.put(newNodeID, newNode);
-        m_idsByNode.put(newNode, newNodeID);
-
-<<<<<<< HEAD
-        // notify listeners
-        LOGGER.debug("Added " + newNode.getNameWithID());
-        fireWorkflowEvent(
-                new WorkflowEvent.NodeAdded(newNodeID, null, newNode));
-
-        LOGGER.debug("done, ID=" + newNodeID);
-        return newNode;
-=======
+    /** Returns a description of a node container,
+     * e.g. '"File Reader" (id "2.3.4")'.
+     * @return Such a string to be used in error messages.
+     */
+    private String getNodeString(final NodeContainer nc) {
+        return "\"" + nc.getName() + "\" (id \"" + nc.getID() + "\"";
+    }
+
+    /* -------------- State changing actions and testers ----------- */
+
     /** {@inheritDoc} */
     @Override
     boolean configureAsNodeContainer(final PortObjectSpec[] specs) {
@@ -1808,72 +1196,13 @@
         // in our own state:
         checkForNodeStateChanges(true);
         return true; // specsChanged;
->>>>>>> e116f9a6
-    }
-
-    /**
-     * adds a new node to the workflow using the predefined identifier-int. If
-     * the identifier is already in use an exception will be thrown.
-     * 
-     * FG: Do we really need this? Internal id manipulation should not be
-     * exposed as public I think. MB: Let's leave it private then for now...
-     * 
-     * @param nc node to be added
-     * @throws IllegalArgumentException when the id already exists
-     */
-<<<<<<< HEAD
-    private void addNodeWithID(final NodeContainer nc) {
-        Integer id = new Integer(nc.getID());
-        if (m_nodesByID.containsKey(id)) {
-            throw new IllegalArgumentException("duplicate ID");
-        }
-        if (m_idsByNode.containsKey(nc)) {
-            throw new IllegalArgumentException("duplicate/illegal node");
-        }
-        nc.addListener(m_nodeStateListener);
-        m_nodesByID.put(id, nc);
-        m_idsByNode.put(nc, id);
-
-        // notify listeners
-        LOGGER.debug("Added " + nc.getNameWithID());
-        fireWorkflowEvent(new WorkflowEvent.NodeAdded(id, null, nc));
-    }
-
-    /**
-     * Returns whether a connection can be added between the given nodes and
-     * ports. This may return <code>false</code> if:
-     * <ul>
-     * <li>Some of the nodeIDs are invalid,</li>
-     * <li>some of the port-numbers are invalid,</li>
-     * <li>there's already a connection that ends at the given in-port,</li>
-     * <li>or (new) this connection would create a loop in the workflow</li>
-     * </ul>
-     * 
-     * @param sourceNode ID of the source node
-     * @param outPort Index of the outgoing port
-     * @param targetNode ID of the target node
-     * @param inPort Index of the incoming port
-     * @return <code>true</code> if a connection can be added,
-     *         <code>false</code> otherwise
-     * @deprecated use the method {@link WorkflowManager
-     *             #checkAddConnection(int, int, int, int)} as this method
-     *             throws an exception with detailed information instead just a
-     *             boolean value.
-     */
-    @Deprecated
-    public boolean canAddConnection(final int sourceNode, final int outPort,
-            final int targetNode, final int inPort) {
-
-        // applies the new checkAddConnection method to emulate this old
-        // deprecated method
-        try {
-            checkAddConnection(sourceNode, outPort, targetNode, inPort);
-        } catch (Exception e) {
-            return false;
-        }
-
-        return true;
-=======
+    }
+
+    /** {@inheritDoc}
+     *
+     * This essentially only invokes {@link #markForExecution()} on all
+     * underlying nodes.
+     */
     @Override
     void markForExecutionAsNodeContainer(final boolean flag) {
         synchronized (m_workflowMutex) {
@@ -2185,62 +1514,11 @@
                 setState(State.IDLE);
             }
         }
->>>>>>> e116f9a6
-    }
+    }
+
+    /* ------------- node commands -------------- */
 
     /**
-<<<<<<< HEAD
-     * Checks if the given node can be deleted safely from the workflow. A node
-     * can only be deleted if it is not queued or running and none of its
-     * successor are queued or running.
-     * 
-     * @param cont the node that should be deleted
-     * @return <code>true</code> if the node can be deleted <code>false</code>
-     *         otherwise
-     */
-    public boolean canBeDeleted(final NodeContainer cont) {
-        return m_executor.canBeDeleted(cont);
-    }
-
-    /**
-     * Checks if the given node can be reset safely. A node can only be reset if
-     * it is not running and none of its successor are queued or running.
-     * 
-     * @param cont the node that should be deleted
-     * @return <code>true</code> if the node can be deleted <code>false</code>
-     *         otherwise
-     */
-    public boolean canBeReset(final NodeContainer cont) {
-        return m_executor.canBeReset(cont);
-    }
-
-    /**
-     * Checks if a connection can be added between the given nodes. If not, an
-     * exception is thrown to deliver detailed information about the reason:
-     * <ul>
-     * <li>Some of the nodeIDs are invalid,</li>
-     * <li>some of the port-numbers are invalid,</li>
-     * <li>there's already a connection that ends at the given in-port,</li>
-     * <li>or (new) this connection would create a loop in the workflow</li>
-     * </ul>
-     * 
-     * @param sourceNode ID of the source node
-     * @param outPort Index of the outgoing port
-     * @param targetNode ID of the target node
-     * @param inPort Index of the incoming port
-     * @throws Exception if the two nodes can not be connected
-     */
-    public void checkAddConnection(final int sourceNode, final int outPort,
-            final int targetNode, final int inPort) throws Exception {
-
-        if ((sourceNode < 0) || (outPort < 0) || (targetNode < 0)
-                || (inPort < 0)) {
-            // easy sanity check failed - return false;
-            throw new IndexOutOfBoundsException("Invalid node/port indices: "
-                    + "Source node: " + sourceNode + " Target node: "
-                    + targetNode + " Outport: " + outPort + " Inport: "
-                    + inPort);
-=======
      * Check if a node can be reset, meaning that it is executed and all of
      * it's successors are idle or executed as well. We do not want to mess
      * with executing chains.
@@ -2403,39 +1681,23 @@
                     return getParent().canExecuteNode(predNodeID);
                 }
             }
->>>>>>> e116f9a6
-        }
-
-<<<<<<< HEAD
-        NodeContainer src = m_nodesByID.get(sourceNode);
-        NodeContainer targ = m_nodesByID.get(targetNode);
-=======
+        }
+        return true;
+    }
+
     /** {@inheritDoc} */
     @Override
     public NodeMessage getNodeMessage() {
         return m_nodeMessage;
     }
->>>>>>> e116f9a6
-
-        if ((src == null) || (targ == null)) {
-            // Nodes don't exist (whyever) - return failure
-            String message =
-                    "WFM: checking for connection between non existing"
-                            + " nodes!";
-            throw new IllegalArgumentException(message);
-        }
-<<<<<<< HEAD
-
-        boolean portNumsValid =
-                (src.getNrOutPorts() > outPort)
-                        && (targ.getNrInPorts() > inPort) && (outPort >= 0)
-                        && (inPort >= 0);
-        if (!portNumsValid) {
-            // port numbers don't exist - return failure
-            String message =
-                    "WFM: checking for connection for non existing" + " ports!";
-            throw new IllegalArgumentException(message);
-=======
+
+    /** {@inheritDoc} */
+    @Override
+    void cancelExecutionAsNodeContainer() {
+        for (NodeContainer nc : m_nodes.values()) {
+            // TODO may need to be sorted last-first.
+            nc.cancelExecutionAsNodeContainer();
+        }
     }
 
    /**
@@ -2466,18 +1728,10 @@
                     return false;
                 }
             }
->>>>>>> e116f9a6
-        }
-
-<<<<<<< HEAD
-        ConnectionContainer conn = getIncomingConnectionAt(targ, inPort);
-        boolean hasConnection = (conn != null);
-        if (hasConnection) {
-            // input port already has a connection - return failure
-            String message = "WFM: Input port already has a connection.";
-            throw new IllegalArgumentException(message);
-        }
-=======
+        }
+        return this.getState().equals(State.EXECUTED);
+    }
+
     /** Convenience method: (Try to) Execute all nodes in the workflow.
      * This method returns immediately, leaving it to the associated
      * executor to do the job. */
@@ -2494,171 +1748,44 @@
     public boolean hasDialog() {
         return false;
     }
->>>>>>> e116f9a6
-
-        boolean isDataConn =
-                targ.isDataInPort(inPort) && src.isDataOutPort(outPort);
-        boolean isModelConn =
-                !targ.isDataInPort(inPort) && !src.isDataOutPort(outPort);
-        if (!isDataConn && !isModelConn) {
-            // trying to connect data to model port - return failure
-            String message =
-                    "WFM: Data port can not be connected to a model port.";
-            throw new IllegalArgumentException(message);
-        }
-
-        // check for loops
-        boolean loop = targ.isFollowedBy(src);
-        if (loop) {
-
-            String message =
-                    "Attempt to create loop (from node id:" + sourceNode
-                            + ", port:" + inPort + " to node id:" + targetNode
-                            + ", port:" + outPort + ")";
-            throw new IllegalArgumentException(message);
-        }
-    }
+
+    /** {@inheritDoc} */
+    @Override
+    GenericNodeDialogPane getDialogPaneWithSettings(
+            final PortObjectSpec[] inSpecs) throws NotConfigurableException {
+        throw new IllegalStateException("Workflow has no dialog (yet)");
+    }
+
+    /** {@inheritDoc} */
+    @Override
+    GenericNodeDialogPane getDialogPane() {
+        throw new IllegalStateException("Workflow has no dialog (yet)");
+    }
+
+    /** {@inheritDoc} */
+    @Override
+    public boolean areDialogAndNodeSettingsEqual() {
+        assert false : "No dialog available for workflow";
+        return true; // be positive
+    }
+
+    /** {@inheritDoc} */
+    @Override
+    void loadSettingsFromDialog() throws InvalidSettingsException {
+        assert false : "No dialog available for workflow";
+    }
+
+    /////////////////////////////////
+    // Private helper functions
+    /////////////////////////////////
 
     /**
-     * Cancels the execution of all nodes in the workflow.
-     */
-    public void cancelExecution() {
-        m_executor.cancelExecution();
-    }
-
-    // /**
-    // * Cancels the execution of the workflow after the passed node.
-    // *
-    // * @param nodeID the id of the node after which the execution should be
-    // * canceled
-    // */
-    // public void cancelExecutionAfterNode(final int nodeID) {
-    // NodeContainer nodeCont = m_nodesByID.get(nodeID);
-    // m_executor.cancelExecution(nodeCont.getAllSuccessors());
-    // }
-
-    /**
-<<<<<<< HEAD
-     * Cancels execution of the given node and all its sucessor nodes.
-     * 
-     * @param node a node
-=======
      * @return global table repository for this WFM.
->>>>>>> e116f9a6
-     */
-    public void cancelExecution(final NodeContainer node) {
-        Collection<NodeContainer> l = node.getAllSuccessors();
-        l.add(node);
-        m_executor.cancelExecution(l);
-    }
-
-<<<<<<< HEAD
-    /*
-     * checks if any running nodes are in the workflow and throws an exception
-     * if this is the case
-     */
-    private void checkForRunningNodes(final String msg)
-            throws WorkflowInExecutionException {
-        if (m_executor.executionInProgress(this)) {
-            throw new WorkflowInExecutionException(msg
-                    + " while execution is in progress");
-        }
-    }
-
-    /**
-     * Removes all nodes and connection from the workflow.
-     * 
-     * @throws WorkflowInExecutionException if the workflow is currently being
-     *             executed
-     */
-    public synchronized void clear() throws WorkflowInExecutionException {
-        checkForRunningNodes("Workflow cannot be cleared");
-
-        List<NodeContainer> containers =
-                new ArrayList<NodeContainer>(m_nodesByID.values());
-        for (NodeContainer nc : containers) {
-            removeNode(nc);
-        }
-
-        assert (m_nodesByID.size() == 0);
-        assert (m_connectionsByID.size() == 0);
-        assert (m_idsByNode.size() == 0);
-        if (m_parent == null) {
-            m_runningConnectionID.setValue(-1);
-            m_runningNodeID.setValue(0);
-        }
-    }
-
-    /**
-     * Configures the passed node but does not reset it. The caller has to
-     * ensure that the node is resetted and not executed beforehand.
-     * 
-     * @param nodeID the node that should be configured
-     */
-    public void configureNode(final int nodeID) {
-        NodeContainer nodeCont = m_nodesByID.get(nodeID);
-        nodeCont.configure();
-    }
-
-    /**
-     * Creates and returns a new workflowmanager that handles a workflow that is
-     * contained in the workflow that this manager handles.
-     * 
-     * @return a subordinate workflow manager
-     */
-    public WorkflowManager createSubManager() {
-        return new WorkflowManager(this);
-    }
-
-    /**
-     * Creates copies of the node and connection containers passed as arguments.
-     * If connection should be copied whose endpoints have not been copied, they
-     * are silently ignored.
-     * 
-     * @param nodeIDs the ids of the nodes that should be copied
-     * @param connectionIDs the ids of the connections that should be copied
-     * 
-     * @return the ids of the newly created containers, the first array element
-     *         being the array of node container ids, the second being the array
-     *         of connection containers
-     * @throws CloneNotSupportedException if the {@link NodeExtraInfo} object of
-     *             a node container could not be cloned
-     */
-    public synchronized int[][] createSubWorkflow(final int[] nodeIDs,
-            final int[] connectionIDs) throws CloneNotSupportedException {
-        // the new ids to return
-        ArrayList<Integer> newNodeIDs = new ArrayList<Integer>();
-        ArrayList<Integer> newConnectionIDs = new ArrayList<Integer>();
-
-        // the map is used to map the old node id to the new one
-        Map<Integer, Integer> idMap = new HashMap<Integer, Integer>();
-
-        for (int nodeID : nodeIDs) {
-            final NodeContainer nc = m_nodesByID.get(nodeID);
-            if (nc == null) {
-                throw new IllegalArgumentException("A node with id " + nodeID
-                        + " is not handled by this workflow manager");
-            }
-
-            // create NodeContainer based on NodeSettings object
-            final int newId = m_runningNodeID.inc();
-            final NodeContainer newNode = new NodeContainer(nc, newId);
-
-            idMap.put(nc.getID(), newId);
-            // remember the new id for the return value
-            newNodeIDs.add(newId);
-
-            // set the user name to the new id if the init name
-            // was set before e.g. "Node_44"
-            // get set username
-            String currentUserNodeName = newNode.getCustomName();
-
-            // create temprarily the init user name of the copied node
-            // to check wether the current name was changed
-            String oldInitName = "Node " + nc.getID();
-            if (oldInitName.equals(currentUserNodeName)) {
-                newNode.setCustomName("Node " + newId);
-=======
+     */
+    HashMap<Integer, ContainerTable> getGlobalTableRepository() {
+        return m_globalTableRepository;
+    }
+
 
     /** Return list of nodes, sorted by traversing the graph breadth first.
      * @param ids of interest, usually m_nodes.keySet()
@@ -2679,214 +1806,8 @@
             }
             if (isSource) {
                 bfsSortedNodes.add(thisNode);
->>>>>>> e116f9a6
-            }
-
-            // and add it to workflow
-            addNodeWithID(newNode);
-        }
-
-        for (int connID : connectionIDs) {
-            final ConnectionContainer cc = m_connectionsByID.get(connID);
-            if (cc == null) {
-                throw new IllegalArgumentException("A connection with id "
-                        + connID + " is not handled by this workflow manager");
-            }
-
-            int oldSourceID = cc.getSource().getID();
-            int oldTargetID = cc.getTarget().getID();
-
-            // check if both (source and target node have been selected
-            // if not, the connection is omitted
-            if (!idMap.containsKey(oldSourceID)
-                    || !idMap.containsKey(oldTargetID)) {
-                continue;
-            }
-
-            ConnectionContainer newConn =
-                    new ConnectionContainer(m_runningConnectionID.inc(),
-                            m_nodesByID.get(idMap.get(oldSourceID)), cc
-                                    .getSourcePortID(), m_nodesByID.get(idMap
-                                    .get(oldTargetID)), cc.getTargetPortID());
-            addConnection(newConn);
-            // add the id to the new ids
-            newConnectionIDs.add(newConn.getID());
-        }
-
-        int[] nids = new int[newNodeIDs.size()];
-        int i = 0;
-        for (Integer newId : newNodeIDs) {
-            nids[i++] = newId;
-        }
-
-        int[] cids = new int[newConnectionIDs.size()];
-        i = 0;
-        for (Integer newId : newConnectionIDs) {
-            cids[i++] = newId;
-        }
-<<<<<<< HEAD
-
-        return new int[][]{nids, cids};
-    }
-
-    /**
-     * Creates additional nodes and optional connections between those specified
-     * in the settings object.
-     * 
-     * @param settings the <code>NodeSettings</code> object describing the sub
-     *            workflow to add to this workflow manager
-     * 
-     * @return the ids of the newly created containers, the first array element
-     *         being the array of node container ids, the second being the array
-     *         of connection containers
-     * 
-     * @throws InvalidSettingsException thrown if the passed settings are not
-     *             valid
-     * @throws ClassNotFoundException if a node class cannot be found
-     * @throws IllegalAccessException if a node class is not accessible
-     * @throws InstantiationException if a node cannot be instantiated
-     */
-    public int[][] createSubWorkflow(final NodeSettings settings)
-            throws InvalidSettingsException, InstantiationException,
-            IllegalAccessException, ClassNotFoundException {
-        NodeSettings nodes = settings.getNodeSettings(KEY_NODES);
-
-        ArrayList<Integer> newNodeIDs = new ArrayList<Integer>();
-        ArrayList<Integer> newConnectionIDs = new ArrayList<Integer>();
-
-        // the map is used to map the old node id to the new one
-        Map<Integer, Integer> idMap = new HashMap<Integer, Integer>();
-
-        for (String nodeKey : nodes.keySet()) {
-            NodeSettings nodeSetting = new NodeSettings(nodeKey);
-            try {
-                // retrieve config object for each node
-                nodes.getNodeSettings(nodeKey).copyTo(nodeSetting);
-                // create NodeContainer based on NodeSettings object
-
-                // remember temporarily the old id
-                final int oldId = nodeSetting.getInt(NodeContainer.KEY_ID);
-                final int newId = m_runningNodeID.inc();
-                nodeSetting.addInt(NodeContainer.KEY_ID, newId);
-                final NodeContainer newNode =
-                        new NodeContainer(nodeSetting, this);
-                try {
-                    newNode.loadSettings(nodeSetting);
-                } catch (InvalidSettingsException ex) {
-                    LOGGER.debug("Could not load settings for node " + nodeKey
-                            + ": " + ex.getMessage());
-                }
-
-                // adapt custom name in case it has still the node id string
-                String customName = newNode.getCustomName();
-                if (customName.equals("Node " + oldId)) {
-                    newNode.setCustomName("Node " + newId);
-                }
-
-                newNode.resetAndConfigure();
-
-                // change the id, as this id is already in use (it was copied)
-                // first remeber the old id "map(oldId, newId)"
-
-                idMap.put(oldId, newId);
-                // remember the new id for the return value
-                newNodeIDs.add(newId);
-
-                // and add it to workflow
-                addNodeWithID(newNode);
-            } catch (InvalidSettingsException ise) {
-                LOGGER.warn("Could not create node " + nodeKey + " reason: "
-                        + ise.getMessage());
-                LOGGER.debug(nodeSetting, ise);
-            }
-        }
-        // read connections
-        NodeSettings connections = settings.getNodeSettings(KEY_CONNECTIONS);
-        for (String connectionKey : connections.keySet()) {
-            // retrieve config object for next connection
-            NodeSettings connectionConfig =
-                    connections.getNodeSettings(connectionKey);
-            // and add appropriate connection to workflow
-            try {
-                // get the new id from the map
-                // read ids and port indices
-                int oldSourceID =
-                        ConnectionContainer
-                                .getSourceIdFromConfig(connectionConfig);
-                int oldTargetID =
-                        ConnectionContainer
-                                .getTargetIdFromConfig(connectionConfig);
-
-                // check if both (source and target node have been selected
-                // if not, the connection is omitted
-                if (idMap.get(oldSourceID) == null
-                        || idMap.get(oldTargetID) == null) {
-                    continue;
-                }
-
-                ConnectionContainer cc =
-                        new ConnectionContainer(m_runningConnectionID.inc(),
-                                connectionConfig, this, idMap);
-                addConnection(cc);
-                // add the id to the new ids
-                newConnectionIDs.add(cc.getID());
-            } catch (InvalidSettingsException ise) {
-                LOGGER.warn("Could not create connection " + connectionKey
-                        + " reason: " + ise.getMessage());
-                LOGGER.debug(connectionConfig, ise);
-            }
-        }
-
-        int[] nids = new int[newNodeIDs.size()];
-        int i = 0;
-        for (Integer newId : newNodeIDs) {
-            nids[i++] = newId;
-        }
-
-        int[] cids = new int[newConnectionIDs.size()];
-        i = 0;
-        for (Integer newId : newConnectionIDs) {
-            cids[i++] = newId;
-        }
-
-        return new int[][]{nids, cids};
-    }
-
-    /**
-     * Removes all connections (incoming and outgoing) from a node container.
-     * Note that this results in a bunch of workflow events !
-     * 
-     * @param nodeCont the container which should be completely disconnected
-     * @throws WorkflowInExecutionException if the workflow is currently being
-     *             executed
-     */
-    public synchronized void disconnectNodeContainer(
-            final NodeContainer nodeCont) throws WorkflowInExecutionException {
-        if (!canBeDeleted(nodeCont)) {
-            throw new WorkflowInExecutionException(
-                    "Node cannot be disconnected"
-                            + ", because it is part of a running workflow.");
-        }
-
-        int numIn = nodeCont.getNrInPorts();
-        int numOut = nodeCont.getNrOutPorts();
-
-        List<ConnectionContainer> connections =
-                new ArrayList<ConnectionContainer>();
-        // collect incoming connections
-        for (int i = 0; i < numIn; i++) {
-            ConnectionContainer c = getIncomingConnectionAt(nodeCont, i);
-            if (c != null) {
-                connections.add(c);
-            }
-        }
-        // collect outgoing connections
-        for (int i = 0; i < numOut; i++) {
-            List<ConnectionContainer> cArr =
-                    getOutgoingConnectionsAt(nodeCont, i);
-            if (cArr != null) {
-                connections.addAll(cArr);
-=======
+            }
+        }
         // find successors...
         expandListBreathFirst(bfsSortedNodes, ids);
         return bfsSortedNodes;
@@ -2981,60 +1902,10 @@
         synchronized (m_workflowMutex) {
             if (nc.getState().executionInProgress()) {
                 nc.cancelExecutionAsNodeContainer();
->>>>>>> e116f9a6
-            }
-        }
-
-        // remove all collected connections
-        for (ConnectionContainer container : connections) {
-            removeConnection(container);
+            }
         }
     }
     /**
-<<<<<<< HEAD
-     * Executes all nodes in this workflow.
-     * 
-     * @param block <code>true</code> if the method should block until the
-     *            execution has been finished
-     */
-    public void executeAll(final boolean block) {
-        synchronized (this) {
-            Collection<NodeContainer> nodes = new ArrayList<NodeContainer>();
-
-            List<NodeContainer> topSortedNodes = topSortNodes();
-            for (NodeContainer nc : topSortedNodes) {
-                // we also add unconfigured nodes here because they may get
-                // configured if their predecessor(s) are executed
-                if (!nc.isExecuted() && nc.isFullyConnected()) {
-                    nodes.add(nc);
-                }
-            }
-
-            for (NodeContainer nc : topSortedNodes) {
-                if (!nc.isFullyConnected()) {
-                    nodes.removeAll(nc.getAllSuccessors());
-                }
-            }
-
-            if (m_parent != null) {
-                NodeContainer myNodeContainer = null;
-                for (NodeContainer nc : m_parent.m_nodesByID.values()) {
-                    if (nc.getEmbeddedWorkflowManager() == this) {
-                        myNodeContainer = nc;
-                        break;
-                    }
-                }
-                assert (myNodeContainer != null) : "Did not find my "
-                        + "node container";
-
-                m_parent.findExecutableNodes(myNodeContainer, nodes);
-            }
-
-            m_executor.addWaitingNodes(nodes);
-        }
-        if (block) {
-            m_executor.waitUntilFinished(this);
-=======
      * Check if any internal nodes have changed state which might mean that
      * this WFM also needs to change its state...
      * @param propagateChanges Whether to also inform this wfm's parent if done
@@ -3152,31 +2023,16 @@
                 && (getParent() != null) && propagateChanges) {
             // make sure parent WFM reflects state changes
             getParent().checkForNodeStateChanges(propagateChanges);
->>>>>>> e116f9a6
-        }
-    }
-
-    /**
-     * Executes the workflow up to and including the passed node. If desired the
-     * method blocks until the execution has been finished.
-     * 
-     * @param nodeID the id of the node up to which the workflow should be
-     *            executed
-     * @param block <code>true</code> if the method should block,
-     *            <code>false</code> otherwise
-     * @throws IllegalArgumentException if the passed node is not configured or
-     *             already executed
-     */
-<<<<<<< HEAD
-    public void executeUpToNode(final int nodeID, final boolean block) {
-        final NodeContainer nc;
-        List<NodeContainer> nodes;
-        synchronized (this) {
-            nc = m_nodesByID.get(nodeID);
-            if (!nc.isConfigured()) {
-                throw new IllegalArgumentException("The given node is not"
-                        + " configured and cannot be executed");
-=======
+        }
+    }
+
+    /** Assemble array of all NodeOutPorts connected to the input
+     * ports of a given node. This routine will make sure to skip intermediate
+     * metanode "bridges".
+     *
+     * @param id of node
+     * @return array of NodeOutPorts connected to this node
+     */
     private NodeOutPort[] assemblePredecessorOutPorts(final NodeID id) {
         NodeContainer nc = getNodeContainer(id);
         int nrIns = nc.getNrInPorts();
@@ -3196,61 +2052,12 @@
                 // connected to a WorkflowInport
                 assert conn.getType() == ConnectionType.WFMIN;
                 result[destPortIndex] = getWorkflowIncomingPort(portIndex);
->>>>>>> e116f9a6
-            }
-            if (nc.isExecuted()) {
-                throw new IllegalArgumentException("The given node is already"
-                        + " executed");
-            }
-
-            nodes = new ArrayList<NodeContainer>();
-            nodes.add(nc);
-            findExecutableNodes(nc, nodes);
-        }
-        // queue the nodes in reverse order, i.e. the first executing nodes
-        // gets queued first, so that its progress bar comes first
-        Collections.reverse(nodes);
-
-        m_executor.addWaitingNodes(nodes);
-        if (block) {
-            m_executor.waitUntilFinished(nc);
-        }
+            }
+        }
+        return result;
     }
 
     /**
-<<<<<<< HEAD
-     * Executes exactly one node. The node must be in the executable state. No
-     * predecessors will be executed in order to get this node into the
-     * executable state. No auto-executable successor nodes will be executed
-     * afterwards.
-     * 
-     * @param nodeID the id of the node to execute.
-     * @param block <code>true</code> if the method should block,
-     *            <code>false</code> otherwise
-     * @throws IllegalArgumentException if the passed node is not configured or
-     *             already executed
-     */
-    public void executeOneNode(final int nodeID, final boolean block) {
-        NodeContainer nc;
-        synchronized (this) {
-            nc = m_nodesByID.get(nodeID);
-            if (!nc.isExecutable()) {
-                throw new IllegalArgumentException("The given node is not"
-                        + " executable, thus can't be executed");
-            }
-            if (nc.isExecuted()) {
-                throw new IllegalArgumentException("The given node is already"
-                        + " executed");
-            }
-
-            List<NodeContainer> nodes = new LinkedList<NodeContainer>();
-            nodes.add(nc);
-            m_executor.addWaitingNodes(nodes);
-        }
-        if (block) {
-            m_executor.waitUntilFinished(nc);
-        }
-=======
      * Check if a node has fully connected incoming ports.
      *
      * @param id of Node
@@ -3263,48 +2070,48 @@
         NodeContainer nc = getNodeContainer(id);
         // Note that this enforces FULLY connected nodes
         return m_connectionsByDest.get(id).size() == nc.getNrInPorts();
->>>>>>> e116f9a6
     }
 
     /**
-     * Searches for potentially executable nodes that are before the passed node
-     * container in the flow.
-     * 
-     * @param beforeNode the node up to which (but not including) executable
-     *            nodes should be searched
-     * @param nodes a collection to which the executable nodes are added
-     */
-    private void findExecutableNodes(final NodeContainer beforeNode,
-            final Collection<NodeContainer> nodes) {
-        LinkedList<NodeContainer> pred = new LinkedList<NodeContainer>();
-        pred.add(beforeNode);
-        while (!pred.isEmpty()) {
-            NodeContainer nodeCont = pred.removeFirst();
-            for (NodeContainer nc : nodeCont.getPredecessors()) {
-                if (nc.isConfigured() && !nc.isExecuted() 
-                        && !pred.contains(nc)) {
-                    pred.add(nc);
-                    nodes.add(nc);
-                }
-            }
-<<<<<<< HEAD
-
-            // check for auto-excutable nodes
-            LinkedList<NodeContainer> succ = new LinkedList<NodeContainer>();
-            succ.add(nodeCont);
-
-            while (succ.size() > 0) {
-                NodeContainer nc = succ.removeFirst();
-                for (NodeContainer[] nca : nc.getSuccessors()) {
-                    for (NodeContainer autoexec : nca) {
-                        if (autoexec.isAutoExecutable()
-                                && autoexec.isConfigured()
-                                && !autoexec.isExecuted()
-                                && !nodes.contains(autoexec)) {
-                            nodes.add(autoexec);
-                            succ.add(autoexec);
-                        }
-=======
+     * Configure node and, if this node's output specs have changed
+     * also configure it's successors.
+     *
+     * @param id of node to configure
+     * @param configureMyself true if the node itself is to be configured
+     * @param configureWFMsuccessors true if conf outside of WFM requests
+     */
+    private void configureNodeAndSuccessors(final NodeID nodeId,
+            final boolean configureMyself,
+            final boolean configureWFMsuccessors) {
+        // create list of properly ordered nodes (each one appears only once!)
+        ArrayList<NodeID> nodes = getBreathFirstListOfNodeAndSuccessors(nodeId);
+        // remember which ones we did configure to avoid useless configurations
+        // (this list does not contain nodes where configure() didn't change
+        // the specs.
+        HashSet<NodeID> freshlyConfiguredNodes = new HashSet<NodeID>();
+        // if not so desired, don't configure origin
+        if (!configureMyself) {
+            // don't configure origin...
+            nodes.remove(nodeId);
+            // ...but pretend we did configure it
+            freshlyConfiguredNodes.add(nodeId);
+        }
+        // don't configure "containing" WFM like a regular node
+        boolean wfmIsPartOfList = nodes.contains(this.getID());
+        // looks like we are trying to configure ourselves as well:
+        // Don't configure WFM itself but make sure the nodes connected
+        // to this WFM are configured when we are done here...
+        if (wfmIsPartOfList) {
+            nodes.remove(this.getID());
+        }
+        // now iterate over the remaining nodes
+        for (NodeID currNode : nodes) {
+            boolean needsConfiguration = currNode.equals(nodeId);
+            for (ConnectionContainer cc : m_connectionsByDest.get(currNode)) {
+                if (freshlyConfiguredNodes.contains(cc.getSource())) {
+                    needsConfiguration = true;
+                }
+            }
             if (!needsConfiguration) {
                 continue;
             }
@@ -3322,26 +2129,9 @@
                         inSpecs[i] = predPorts[i].getPortObjectSpec();
                         scscs[i] = predPorts[i].getScopeContextStackContainer();
                         hiliteHdls[i] = predPorts[i].getHiLiteHandler();
->>>>>>> e116f9a6
                     }
                     allSpecsExists &= inSpecs[i] != null;
                 }
-<<<<<<< HEAD
-            }
-        }
-
-        if (m_parent != null) {
-            NodeContainer myNodeContainer = null;
-            for (NodeContainer nc : m_parent.m_nodesByID.values()) {
-                if (nc.getEmbeddedWorkflowManager() == this) {
-                    myNodeContainer = nc;
-                    break;
-                }
-            }
-            assert (myNodeContainer != null) : "Did not find my node container";
-
-            m_parent.findExecutableNodes(myNodeContainer, nodes);
-=======
                 if (!allSpecsExists) {
                     // only configure nodes with all Input Specs present
                     continue;
@@ -3428,46 +2218,28 @@
         // configure this WFM in its parent only if desired (and part of list)
         if (wfmIsPartOfList && configureWFMsuccessors) {
             getParent().configureNodeAndSuccessors(this.getID(), false, configureWFMsuccessors);
->>>>>>> e116f9a6
-        }
-    }
-
-    /*
-     * Notifes all registered listeners of the event.
-     */
-    private void fireWorkflowEvent(final WorkflowEvent event) {
-        for (WorkflowListener l : m_eventListeners) {
-            try {
-                l.workflowChanged(event);
-            } catch (Throwable t) {
-                LOGGER.error("Exception while notifying workflow listeners", t);
-            }
-        }
-    }
-
-<<<<<<< HEAD
+        }
+    }
+
     /**
-     * Returns the incoming connection that exist at some in-port on some node.
-     * 
-     * @param container a node in the workflow
-     * @param portNum index of the in-port
-     * @return the connection that is attached to the given in-port or
-     *         <code>null</code> if no such connection exists
-     * @throws IllegalArgumentException If either nodeID or portNum is invalid.
-     */
-    public ConnectionContainer getIncomingConnectionAt(
-            final NodeContainer container, final int portNum) {
-        if (container == null) {
-            throw new NullPointerException("container must not be null");
-        }
-        // Find all outgoing connections for the given node
-        for (ConnectionContainer conn : m_connectionsByID.values()) {
-            // check if this connection affects the right node and port
-            // if so, return the connection
-            if ((conn.getTarget().equals(container))
-                    && (conn.getTargetPortID() == portNum)) {
-                return conn;
-=======
+     * Fill array holding all input specs for the given node.
+     *
+     * @param id of node
+     * @param inSpecs return array for specs of all predecessors
+     */
+    void assembleInputSpecs(final NodeID id,
+            final PortObjectSpec[] inSpecs) {
+        NodeOutPort[] ports = assemblePredecessorOutPorts(id);
+        assert inSpecs.length == ports.length;
+        for (int i = 0; i < inSpecs.length; i++) {
+            if (ports[i] != null) {
+                inSpecs[i] = ports[i].getPortObjectSpec();
+            } else {
+                inSpecs[i] = null;
+            }
+        }
+    }
+
     /** Produce summary of node.
      *
      * @param prefix if containing node/workflow
@@ -3499,170 +2271,60 @@
                 }
             } else {    // skip remaining nodes with wrong prefix
                 break;
->>>>>>> e116f9a6
-            }
-        }
-
-        return null;
+            }
+        }
+        build.append(indentString);
+        build.append(getNameWithID());
+        build.append("(end)\n");
+        return build.toString();
     }
 
     /**
-     * Returns the node container that is handled by the manager for the given
-     * id.
-     * 
-     * @param id The id of the <code>Node</code> whose
-     *            <code>NodeContainer</code> should be returned
-     * @return The container that wraps the node of the given id
-     */
-    public NodeContainer getNodeContainerById(final int id) {
-        NodeContainer cont = m_nodesByID.get(new Integer(id));
-        return cont;
-    }
-<<<<<<< HEAD
-    
-=======
+     * {@inheritDoc}
+     */
+    @Override
+    public String toString() {
+        return printNodeSummary(getID(), 0);
+    }
 
     ////////////////////////
     // WFM functionality
     ////////////////////////
 
 
->>>>>>> e116f9a6
     /**
-     * Returns the connection container that is handled by the manager for the given
-     * id.
-     * 
-     * @param id The id of the connection whose
-     *            <code>ConnectionContainer</code> should be returned
-     * @return The container that represents the connection of the given id
-     */
-    public ConnectionContainer getConnectionContainerById(final int id) {
-        return  m_connectionsByID.get(new Integer(id));
+     * @return collection of NodeContainers in this WFM
+     */
+    public Collection<NodeContainer> getNodeContainers() {
+        return Collections.unmodifiableCollection(m_nodes.values());
     }
 
     /**
-     * Returns all nodes currently managed by this instance.
-     * 
-     * @return All the managed node containers.
-     */
-    public Collection<NodeContainer> getNodes() {
-        return Collections.unmodifiableCollection(m_nodesByID.values());
+     * @return collection of ConnectionContainer in this WFM
+     */
+    public Collection<ConnectionContainer> getConnectionContainers() {
+        Set<ConnectionContainer> result =
+            new LinkedHashSet<ConnectionContainer>();
+        for (Set<ConnectionContainer> s : m_connectionsBySource.values()) {
+            if (s != null) {
+                result.addAll(s);
+            }
+        }
+        return result;
     }
 
     /**
-     * Returns the outgoing connections that exist at some out-port on some
-     * node.
-     * 
-     * @param container The container in the workflow.
-     * @param portNum Index of the out-port
-     * @return Array containing the connection container objects that are
-     *         associated to the given out-port on the node
-     * @throws IllegalArgumentException If either nodeID or portNum is invalid.
-     */
-    public List<ConnectionContainer> getOutgoingConnectionsAt(
-            final NodeContainer container, final int portNum) {
-        List<ConnectionContainer> foundConnections =
-                new ArrayList<ConnectionContainer>();
-
-        // If the node is contained, process it
-        if (container != null) {
-            // Find all outgoing connections for the given node
-            for (ConnectionContainer conn : m_connectionsByID.values()) {
-                // check if this connection affects the right node and port
-                if ((conn.getSource().equals(container))
-                        && (conn.getSourcePortID() == portNum)) {
-                    foundConnections.add(conn);
-                }
-            }
-        } else {
-            throw new IllegalArgumentException(
-                    "The node is not contained in the workflow");
-        }
-
-        return foundConnections;
-    }
-
-<<<<<<< HEAD
-    /**
-     * Loads the complete workflow from the given file.
-     * 
-     * @param workflowFile the workflow file
-     * @param progMon a node progres monitor for reporting progress
-     * @throws IOException if the workflow file can not be found or files to
-     *             load node internals
-     * @throws InvalidSettingsException if settings cannot be read
-     * @throws CanceledExecutionException if loading was canceled
-     * @throws WorkflowInExecutionException if the workflow is currently being
-     *             executed
-     * @throws WorkflowException if an exception occurs while loading the
-     *             workflow structure
-     */
-    public synchronized void load(final File workflowFile,
-            final NodeProgressMonitor progMon) throws IOException,
-            InvalidSettingsException, CanceledExecutionException,
-            WorkflowInExecutionException, WorkflowException {
-        checkForRunningNodes("Workflow cannot be loaded");
-      
-        lockWorkflowFile(workflowFile);
-
-        if (!workflowFile.isFile()
-                || !workflowFile.getName().equals(WORKFLOW_FILE)) {
-            throw new IOException("File must be named: \"" + WORKFLOW_FILE
-                    + "\": " + workflowFile);
-        }
-
-        // ==================================================================
-        // FIXME The following lines and the ones in the finally-block
-        // are just hacks to omit warnings messages during loading the flow.
-        // When the WFM is redesigned we need a proper way to do this.
-        if (m_parent == null) { // meta nodes must not do anything here!
-            NodeLogger.setIgnoreConfigureWarning(true);
-        }
-        // ==================================================================
-        try {
-            // load workflow topology
-            NodeSettingsRO settings =
-                    NodeSettings.loadFromXML(new FileInputStream(workflowFile));
-            if (settings.containsKey(CFG_VERSION)) {
-                m_loadedVersion = settings.getString(CFG_VERSION);
-                if (m_loadedVersion == null) {
-                    throw new WorkflowException(
-                        "Refuse to load workflow: Workflow version not available.");
-                }
-                // first version was only labeled with 1.0 instead of 1.0.0 
-                if (m_loadedVersion.equals("1.0")) {
-                    m_loadedVersion = "1.0.0";
-                }
-            } else {
-                m_loadedVersion = "0.9.0"; // CeBIT 2006 version without version id
-            }
-            LOGGER.debug("Trying to parse version: " + m_loadedVersion);
-            String[] versionStrArray = m_loadedVersion.split("\\.");
-            int[] versionIntArray = new int[]{
-                    KNIMEConstants.MAJOR, KNIMEConstants.MINOR, KNIMEConstants.REV};
-            if (versionStrArray.length < 3) {
-                throw new WorkflowException("Refuse to load workflow: Unknown"
-                        + " workflow version \"" + m_loadedVersion + "\".");
-            }
-            for (int i = 0; i < versionIntArray.length; i++) {
-                int value = -1;
-                try {
-                    value = Integer.parseInt(versionStrArray[i]);
-                } catch (NumberFormatException nfe) {
-                    throw new WorkflowException(
-                            "Refuse to load workflow: Unknown workflow version "
-                            + "\"" + m_loadedVersion + "\".");
-                }
-                if (value < versionIntArray[i]) {
-                    break;
-                } else if (value > versionIntArray[i]) {
-                    throw new WorkflowException(
-                            "Refuse to load workflow: "
-                            + "The current KNIME version (" + KNIMEConstants.VERSION
-                            + ") is older than the workflow (" + m_loadedVersion 
-                            + ") you are trying to load.\n"
-                            + "Please get a newer version of KNIME.");
-=======
+     * @param id node ID
+     * @return NodeContainer for given ID
+     */
+    public NodeContainer getNodeContainer(final NodeID id) {
+        NodeContainer nc = m_nodes.get(id);
+        if (nc == null) {
+            throw new IllegalArgumentException("No such node ID: " + id);
+        }
+        return nc;
+    }
+
     /** Create list of nodes in this WFM in a breath-first order.
      *
      * @return all nodes in this workflow, breath first sorted.
@@ -3682,85 +2344,12 @@
                 NodeID sourceID = cc.getSource();
                 if (!sourceID.equals(getID())) {
                     hasPredecessor = true;
->>>>>>> e116f9a6
-                }
-            }
-            if (!KNIMEConstants.VERSION.equalsIgnoreCase(m_loadedVersion)) {
-                if (m_parent == null) {
-                    LOGGER.warn(
-                            "The current KNIME version (" + KNIMEConstants.VERSION 
-                            + ") is different from the one that created the"
-                            + " workflow (" + m_loadedVersion 
-                            + ") you are trying to load. In some rare cases, it"
-                            + " might not be possible to load all data"
-                            + " or some nodes can't be configured."
-                            + " Please re-configure and/or re-execute these"
-                            + " nodes.");
-                }
-            }
-<<<<<<< HEAD
-            
-            try {
-                load(settings);
-            } finally {
-    
-                File parentDir = workflowFile.getParentFile();
-        
-                // data files are loaded using a repository of reference tables;
-                // these lines serves to init the repository so nodes can put their data
-                // into this map, the repository is deleted when the loading is done
-        
-                // meta workflows must use their grand*-parent editor's id
-                // and only the grand-parent may initialize the repository with the id
-                WorkflowManager wfm = this;
-                while (wfm.m_parent != null) {
-                    wfm = wfm.m_parent;
-                }
-                int loadID = System.identityHashCode(wfm);
-                if (wfm == this) {
-                    BufferedDataTable.initRepository(loadID);
-                }
-                ArrayList<NodeContainer> failedNodes = new ArrayList<NodeContainer>();
-                // get all keys in there
-                try {
-                    double nodeCounter = 1.0;
-                    ExecutionMonitor execMon = new ExecutionMonitor(progMon);
-                    List<NodeContainer> topSortNodes = topSortNodes();
-                    for (int i = 0; i < topSortNodes.size(); i++) {
-                        NodeContainer newNode = topSortNodes.get(i);
-                        execMon.checkCanceled();
-                        execMon.setMessage("Loading node: " + newNode.getNameWithID());
-                        try {
-                            NodeSettingsRO nodeSetting =
-                                    settings.getNodeSettings(KEY_NODES)
-                                            .getNodeSettings("node_" + newNode.getID());
-                            String nodeFileName =
-                                    nodeSetting.getString(KEY_NODE_SETTINGS_FILE);
-                            File nodeFile = new File(parentDir, nodeFileName);
-                            NodeProgressMonitor subProgMon =
-                                    execMon.createSubProgress(
-                                            1.0 / topSortNodes.size())
-                                            .getProgressMonitor();
-                            newNode.load(loadID, nodeFile, subProgMon);
-                        } catch (IOException ioe) {
-                            String msg =
-                                    "Unable to load node: " + newNode.getNameWithID()
-                                            + " -> reset and configure.";
-                            LOGGER.error(msg, ioe);
-                            failedNodes.add(newNode);
-                        } catch (InvalidSettingsException ise) {
-                            String msg =
-                                    "Unable to load node: " + newNode.getNameWithID()
-                                            + " -> reset and configure.";
-                            LOGGER.error(msg, ise);
-                            failedNodes.add(newNode);
-                        } catch (Throwable e) {
-                            String msg =
-                                    "Unable to load node: " + newNode.getNameWithID()
-                                            + " -> reset and configure.";
-                            LOGGER.error(msg, e);
-                            failedNodes.add(newNode);
-=======
+                }
+            }
+            if (!hasPredecessor) {
+                resultList.add(nc);
+                duplicateCheck.add(nc.getID());
+            }
         }
         // add the successors of the elements in resultList
         // do not use list's iterator as the list is modified
@@ -3779,304 +2368,48 @@
                         if (!duplicateCheck.contains(sourceID)
                                 && !sourceID.equals(getID())) {
                             hasUnvisitedPredecessor = true;
->>>>>>> e116f9a6
                         }
-                        progMon.setProgress(nodeCounter / topSortNodes.size());
-                        // progMon.setMessage("Prog: " + nodeCounter
-                        // / topSortNodes().size());
-                        nodeCounter += 1.0;
                     }
-                } finally {
-                    // put into a finally block because that may release much of memory
-        
-                    // only the wfm that create the repos may clear it, otherwise
-                    // the meta workflow clears it and not-yet-loaded nodes
-                    // in the parent cannot be loaded
-                    if (wfm == this) {
-                        BufferedDataTable.clearRepository(loadID);
+                    if (!hasUnvisitedPredecessor) {
+                        // all predecessors are already in our list - otherwise
+                        // we will add this one later anyway.
+                        resultList.add(m_nodes.get(candidate));
+                        duplicateCheck.add(candidate);
                     }
                 }
-                for (NodeContainer newNode : failedNodes) {
-                    resetAndConfigureNode(newNode.getID());
-                }
-            }
-        } finally {
-            // ===============================================================
-            // FIXME The following linesand the one line above are just hacks
-            // to omit warnings messages during loading the flow.
-            // When the WFM is redesigned we need a proper way to do this.
-            if (m_parent == null) { // meta nodes must not do anything here!
-                NodeLogger.setIgnoreConfigureWarning(false);
-            }
-            // ===============================================================
-        }
-<<<<<<< HEAD
-=======
+            }
+        }
         assert resultList.size() == m_nodes.size() : "Did not visit all nodes";
         return resultList;
->>>>>>> e116f9a6
-    }
+    }
+
+    ///////////////////////////////////
+    // Listener for Workflow Events
+    ///////////////////////////////////
 
     /**
-<<<<<<< HEAD
-     * Only load internal workflow manager settings, init nodes and connections.
-     * No NodeSettings, DataTableSpec, DataTable, or ModelContent are loaded.
-     * 
-     * @param settings read settings from
-     * @throws InvalidSettingsException if an error occurs during reading
-     * @throws WorkflowException if an exception occurs while loading the
-     *             workflow
-=======
      * Add listener to list.
      *
      * @param listener new listener
->>>>>>> e116f9a6
-     */
-    private void load(final NodeSettingsRO settings)
-            throws InvalidSettingsException, WorkflowException {
-        // read running ids for new nodes and connections
-        if (m_parent == null) {
-            m_runningNodeID.setValue(settings.getInt(KEY_RUNNING_NODE_ID));
-            m_runningConnectionID
-                    .setValue(settings.getInt(KEY_RUNNING_CONN_ID));
-        }
-
-        final WorkflowException workflowException =
-                new WorkflowException("Error while loading workflow");
-        WorkflowException lastEx = workflowException;
-
-        // Node-Subconfig
-        NodeSettingsRO nodes = settings.getNodeSettings(KEY_NODES);
-        // get all keys in there
-        for (String nodeKey : nodes.keySet()) {
-            NodeSettingsRO nodeSetting = null;
-            // retrieve config object for each node
-            nodeSetting = nodes.getNodeSettings(nodeKey);
-            // create NodeContainer based on NodeSettings object
-
-            try {
-                NodeContainer newNode = new NodeContainer(nodeSetting, this);
-                addNodeWithID(newNode);
-            } catch (InstantiationException ex) {
-                lastEx =
-                        new WorkflowException("Error while loading node: "
-                                + ex.getMessage(), lastEx, ex);
-                LOGGER.error("Could not create factory object of type "
-                        + nodeSetting.getString(NodeContainer.KEY_FACTORY_NAME,
-                                "??") + " for node " + nodeKey, ex);
-            } catch (IllegalAccessException ex) {
-                lastEx =
-                        new WorkflowException("Error while loading node: "
-                                + ex.getMessage(), lastEx, ex);
-                LOGGER.error("Could not access factory class "
-                        + nodeSetting.getString(NodeContainer.KEY_FACTORY_NAME,
-                                "??") + " for node " + nodeKey, ex);
-            } catch (ClassNotFoundException ex) {
-                lastEx =
-                        new WorkflowException("Error while loading node: "
-                                + ex.getMessage(), lastEx, ex);
-                LOGGER.error("Could not find factory class "
-                        + nodeSetting.getString(NodeContainer.KEY_FACTORY_NAME,
-                                "??") + " for node " + nodeKey, ex);
-            } catch (Throwable t) {
-                LOGGER.error(t.getMessage(), t);
-                lastEx =
-                        new WorkflowException("Error while loading node: "
-                                + t.getMessage(), lastEx, t);
-            }
-        }
-
-        // read connections
-        NodeSettingsRO connections = settings.getNodeSettings(KEY_CONNECTIONS);
-        for (String connectionKey : connections.keySet()) {
-            // retrieve config object for next connection
-            NodeSettingsRO connectionConfig =
-                    connections.getNodeSettings(connectionKey);
-            // and add appropriate connection to workflow
-            ConnectionContainer cc = null;
-            try {
-                cc =
-                        new ConnectionContainer(m_runningConnectionID.inc(),
-                                connectionConfig, this);
-                addConnection(cc);
-            } catch (Exception ex) {
-                lastEx =
-                        new WorkflowException("Error while adding connection: "
-                                + ex.getMessage(), lastEx, ex);
-                LOGGER.error("Could not create connection: " + connectionKey
-                        + " reason: " + ex.getMessage());
-                LOGGER.debug(connectionConfig, ex);
-            }
-        }
-
-        if (lastEx != workflowException) {
-            throw workflowException.getNextException();
+     */
+    public void addListener(final WorkflowListener listener) {
+        if (!m_wfmListeners.contains(listener)) {
+            m_wfmListeners.add(listener);
         }
     }
 
     /**
-     * Deletes a connection between two nodes.
-     * 
-     * @param connection to be deleted
-     * @throws WorkflowInExecutionException if the workflow is currently being
-     *             executed
-     */
-    public synchronized void removeConnection(
-            final ConnectionContainer connection)
-            throws WorkflowInExecutionException {
-        if (!canBeDeleted(connection.getTarget())) {
-            throw new WorkflowInExecutionException("Connection cannot be "
-                    + "removed, because it is part of a running workflow.");
-        }
-
-        // if connection does not exist simply return
-        if (!(m_connectionsByID.containsKey(connection.getID()))) {
-            return;
-        }
-
-        // retrieve source and target node
-        NodeContainer sourceNode = connection.getSource();
-        int portOut = connection.getSourcePortID();
-        NodeContainer targetNode = connection.getTarget();
-        int portIn = connection.getTargetPortID();
-        // remove outgoing edge
-        sourceNode.removeOutgoingConnection(portOut, targetNode);
-        // remove incoming edge
-        targetNode.removeIncomingConnection(portIn);
-
-        // cancel the disconnected node and all its sucessors
-        // (this will only remove them from the queue as they are not executed;
-        // this is caught in checkForRunningNodes)
-        ArrayList<NodeContainer> cancelNodes = new ArrayList<NodeContainer>();
-        cancelNodes.add(targetNode);
-        cancelNodes.addAll(targetNode.getAllSuccessors());
-        m_executor.cancelExecution(cancelNodes);
-
-        // also disconnect the two underlying Nodes.
-        targetNode.disconnectPort(portIn);
-        // finally remove connection from internal list
-        m_connectionsByID.remove(connection.getID());
-
-        resetAndConfigureNode(targetNode.getID());
-
-        // notify listeners
-        LOGGER.info("Removed connection (from node id:" + sourceNode.getID()
-                + ", port:" + portOut + " to node id:" + targetNode.getID()
-                + ", port:" + portIn + ")");
-        fireWorkflowEvent(new WorkflowEvent.ConnectionRemoved(-1, connection,
-                null));
+     * Remove listener.
+     * @param listener listener to be removed
+     */
+    public void removeListener(final WorkflowListener listener) {
+        m_wfmListeners.remove(listener);
     }
 
     /**
-     * Removes a listener from the worklflow, has no effekt if the listener was
-     * not registered before.
-     * 
-     * @param listener The listener to remove
-     */
-    public void removeListener(final WorkflowListener listener) {
-        m_eventListeners.remove(listener);
-    }
-
-    /**
-     * Removes a node from the workflow including all its connections.
-     * 
-     * @param container node to be removed
-     * @throws WorkflowInExecutionException if the workflow is currently being
-     *             executed
-     */
-<<<<<<< HEAD
-    public synchronized void removeNode(final NodeContainer container)
-            throws WorkflowInExecutionException {
-        if (!canBeDeleted(container)) {
-            throw new WorkflowInExecutionException("Node cannot be removed, "
-                    + "because it is part of a running workflow.");
-        }
-
-        Integer id = m_idsByNode.get(container);
-        if (id != null) {
-            // tell node that it has been disconnected (close views...)
-            try {
-                container.detach();
-                resetAndConfigureAfterNode(id);
-                disconnectNodeContainer(container);
-                m_detachedNodes.add(container);
-            } catch (Exception ex) {
-                LOGGER.error("Error while removing node: ", ex);
-            }
-
-            container.removeAllListeners();
-
-            m_nodesByID.remove(id);
-            m_idsByNode.remove(container);
-
-            LOGGER.debug("Removed: " + container.getNameWithID());
-            fireWorkflowEvent(
-                    new WorkflowEvent.NodeRemoved(id, container, null));
-        } else {
-            LOGGER.error("Could not find (and remove): " + container);
-            throw new IllegalArgumentException(
-                    "Node not managed by this workflow: " + container);
-        }
-    }
-
-    /**
-     * Resets and configures all nodes after the passed node.
-     * 
-     * @param nodeID the node id
-     * @throws WorkflowInExecutionException if the workflow is currently
-     *             executing
-     */
-    public synchronized void resetAndConfigureAfterNode(final int nodeID)
-            throws WorkflowInExecutionException {
-        NodeContainer nodeCont = m_nodesByID.get(nodeID);
-        if (!canBeReset(nodeCont)) {
-            throw new WorkflowInExecutionException("Node cannot be reset, "
-                    + "because it is part of a running workflow.");
-        }
-
-        for (NodeContainer nc : nodeCont.getAllSuccessors()) {
-            nc.resetAndConfigure();
-        }
-    }
-
-    /**
-     * Resets and configures all nodes.
-     * 
-     * @throws WorkflowInExecutionException if the workflow is currently
-     *             executing
-     */
-    public synchronized void resetAndConfigureAll()
-            throws WorkflowInExecutionException {
-        checkForRunningNodes("Nodes cannot be reset");
-
-        for (NodeContainer nc : m_nodesByID.values()) {
-            nc.resetAndConfigure();
-        }
-        if (!m_tableRepository.isEmpty()) {
-            LOGGER.debug("Table repository is not empty after workflow " 
-                    + "is reset (" + m_tableRepository.size() + " elements)");
-        }
-    }
-
-    /**
-     * Resets and configures the passed node and all its sucessors.
-     * 
-     * @param nodeID the node id
-     * @throws WorkflowInExecutionException if the workflow is currently
-     *             executing
-     */
-    public synchronized void resetAndConfigureNode(final int nodeID)
-            throws WorkflowInExecutionException {
-        NodeContainer nodeCont = m_nodesByID.get(nodeID);
-        if (!canBeReset(nodeCont)) {
-            throw new WorkflowInExecutionException("Node cannot be reset, "
-                    + "because it is part of a running workflow.");
-        }
-
-        nodeCont.resetAndConfigure();
-        for (NodeContainer nc : nodeCont.getAllSuccessors()) {
-            nc.resetAndConfigure();
-=======
+     * Fire event to all listeners.
+     * @param evt event
+     */
     private final void notifyWorkflowListeners(final WorkflowEvent evt) {
         WORKFLOW_NOTIFIER.execute(new Runnable() {
             /** {@inheritDoc} */
@@ -4586,124 +2919,11 @@
                     invokeResetOnNode(nc.getID());
                 }
             }
->>>>>>> e116f9a6
         }
         checkForNodeStateChanges(propagate);
         return wasClean;
     }
 
-<<<<<<< HEAD
-    /**
-     * Saves this workflow manager settings including nodes and connections into
-     * the given file. In additon, all nodes' internal structures are stored -
-     * if available, depending on the current node state, reset, configured, or
-     * executed. For each node a directory is created (at the workflow file's
-     * parent path) to save the node internals.
-     * 
-     * @param workflowFile To write workflow manager settings to.
-     * @param progMon The monitor for the workflow saving progress.
-     * @throws IOException If the workflow file can't be found.
-     * @throws CanceledExecutionException If the saving process has been
-     *             canceled.
-     * @throws WorkflowInExecutionException if the workflow is currently being
-     *             executed
-     */
-    public synchronized void save(final File workflowFile,
-            final NodeProgressMonitor progMon) throws IOException,
-            CanceledExecutionException, WorkflowInExecutionException {
-        checkForRunningNodes("Workflow cannot be saved");
-
-        if (workflowFile.isDirectory()
-                || !workflowFile.getName().equals(WORKFLOW_FILE)) {
-            throw new IOException("File must be named: \"" + WORKFLOW_FILE
-                    + "\": " + workflowFile);
-        }
-
-        // remove internals of all detached nodes first
-        for (NodeContainer cont : m_detachedNodes) {
-            cont.removeInternals();
-        }
-        m_detachedNodes.clear();
-
-        File parentDir = workflowFile.getParentFile();
-        // workflow settings
-        NodeSettings settings = new NodeSettings(WORKFLOW_FILE);
-        // save workflow version
-        settings.addString(CFG_VERSION, KNIMEConstants.VERSION);
-        // save current running id
-        settings.addInt(KEY_RUNNING_NODE_ID, m_runningNodeID.intValue());
-        // save current connection id
-        settings.addInt(KEY_RUNNING_CONN_ID, m_runningConnectionID.intValue());
-        // save nodes in an own sub-config object as a series of configs
-        NodeSettingsWO nodes = settings.addNodeSettings(KEY_NODES);
-        int nodeNum = 0;
-
-        ExecutionMonitor execMon = new ExecutionMonitor(progMon);
-        for (NodeContainer nextNode : m_nodesByID.values()) {
-
-            progMon.setMessage("Saving node: " + nextNode.getNameWithID());
-            // create node directory based on the nodes name and id
-            // all chars which are not letter or number are replaced by '_'
-            String nodeDirID =
-                    nextNode.getName().replaceAll("[^a-zA-Z0-9 ]", "_") + " (#"
-                            + nextNode.getID() + ")";
-            // and save it to it's own config object
-            NodeSettingsWO nextNodeConfig =
-                    nodes.addNodeSettings("node_" + nextNode.getID());
-            String nodeFileName = nodeDirID + "/" + Node.SETTINGS_FILE_NAME;
-            nextNodeConfig.addString(KEY_NODE_SETTINGS_FILE, nodeFileName);
-            File nodeFile = new File(parentDir, nodeFileName);
-            File nodeDir = nodeFile.getParentFile();
-            if (!nodeDir.isDirectory() && !nodeDir.mkdir()) {
-                throw new IOException("Unable to create dir: " + nodeDir);
-            }
-
-            NodeProgressMonitor subProgMon =
-                    execMon.createSubProgress(1.0 / m_nodesByID.size())
-                            .getProgressMonitor();
-            nextNode.save(nextNodeConfig, nodeFile, subProgMon);
-            nodeNum++;
-            progMon.setProgress((double)nodeNum / m_nodesByID.size());
-        }
-
-        NodeSettingsWO connections = settings.addNodeSettings(KEY_CONNECTIONS);
-        for (ConnectionContainer cc : m_connectionsByID.values()) {
-            // and save it to it's own config object
-            NodeSettingsWO nextConnectionConfig =
-                    connections.addNodeSettings("connection_" + cc.getID());
-            cc.save(nextConnectionConfig);
-        }
-        settings.saveToXML(new FileOutputStream(workflowFile));
-    }
-
-    private void topSortHelp(final Collection<NodeContainer> current,
-            final ArrayList<NodeContainer> result) {
-        for (NodeContainer con : current) {
-            if (con != null) {
-                Collection<NodeContainer> pred = con.getPredecessors();
-                for (NodeContainer preCon : pred) {
-                    if (preCon != null && !result.contains(preCon)) {
-                        NodeContainer[][] succ = preCon.getSuccessors();
-                        boolean notContained = true;
-                        for (int i = 0; i < succ.length; i++) {
-                            for (int j = 0; j < succ[i].length; j++) {
-                                if (!result.contains(succ[i][j])) {
-                                    notContained = false;
-                                }
-                            }
-                        }
-                        if (notContained) {
-                            result.add(0, preCon);
-                        }
-                    }
-                }
-            }
-        }
-        for (NodeContainer con : current) {
-            if (con != null) {
-                topSortHelp(con.getPredecessors(), result);
-            }
-=======
     private void setDirtyAll() {
         setDirty();
         for (NodeContainer nc : m_nodes.values()) {
@@ -4715,139 +2935,100 @@
         }
         for (ContainerTable t : m_globalTableRepository.values()) {
             t.ensureOpen();
->>>>>>> e116f9a6
-        }
-    }
-
-    /* Topological sorting of all nodes in the workflow */
-    private List<NodeContainer> topSortNodes() {
-        Collection<NodeContainer> termList = new ArrayList<NodeContainer>();
-        for (Integer nodeKey : m_nodesByID.keySet()) {
-            NodeContainer newNode = m_nodesByID.get(nodeKey);
-            NodeContainer[][] succ = newNode.getSuccessors();
-            boolean term = true;
-            for (int i = 0; i < succ.length; i++) {
-                if (succ[i].length > 0) {
-                    term = false;
-                    break;
-                }
-            }
-            if (term) {
-                termList.add(newNode);
-            }
-        }
-        ArrayList<NodeContainer> list = new ArrayList<NodeContainer>(termList);
-        topSortHelp(termList, list);
-        return list;
-    }
-
-    /**
-     * Waits until the execution in this workflow has been finished.
-     */
-    public void waitUntilFinished() {
-        m_executor.waitUntilFinished(this);
-    }
-
-    /**
-     * Callback for Workflow events.
-     * 
-     * @param event The thrown event
-     */
-    public void workflowChanged(final WorkflowEvent event) {
-        if (event instanceof WorkflowEvent.ConnectionExtrainfoChanged) {
-            // just forward the event
-            fireWorkflowEvent(event);
-        }
-    }
-<<<<<<< HEAD
-    
-    /**
-     * {@inheritDoc}
-=======
+        }
+    }
+
+    //////////////////////////////////////
+    // NodeContainer implementations
+    // (WorkflowManager acts as meta node)
+    //////////////////////////////////////
+
+    /** {@inheritDoc} */
+    @Override
+    public int getNrInPorts() {
+        return m_inPorts.length;
+    }
+
+    /** {@inheritDoc} */
+    @Override
+    public WorkflowInPort getInPort(final int index) {
+        return m_inPorts[index];
+    }
+
+    /** {@inheritDoc} */
+    @Override
+    public WorkflowOutPort getOutPort(final int index) {
+        return m_outPorts[index];
+    }
+
+    /** {@inheritDoc} */
+    @Override
+    public int getNrOutPorts() {
+        return m_outPorts.length;
+    }
 
     /** Set new name of this workflow.
      * @param name The new name.
      * @throws NullPointerException If argument is null.
->>>>>>> e116f9a6
-     */
+     */
+    public void setName(final String name) {
+        if (name == null) {
+            throw new NullPointerException("Name must not be null.");
+        }
+        if (!m_name.equals(name)) {
+            setDirty();
+            m_name = name;
+        }
+    }
+
+    /** {@inheritDoc} */
     @Override
-    protected void finalize() throws Throwable {
-        super.finalize();
-        if (m_fileLock != null) {
-            m_fileLock.release();
-        }
-    }
-
-    /**
-     * Loads the settings from the passed node container's dialog into its
-     * model, resets and configures this node and all its sucessors.
-     * 
-     * @param nodeCont a node container
-     * @throws WorkflowInExecutionException if the settings cannot be applied
-     *             because the workflow is in execution
-     * @throws InvalidSettingsException if the settings are invalid
-     */
-    synchronized void applyDialogSettings(final NodeContainer nodeCont)
-            throws WorkflowInExecutionException, InvalidSettingsException {
-        if (!canBeReset(nodeCont)) {
-            throw new WorkflowInExecutionException(
-                    "Dialog settings cannot be applied, because the node is "
-                            + "part of a running workflow.");
-        }
-
-        nodeCont.loadModelSettingsFromDialog();
-        nodeCont.resetAndConfigure();
-        for (NodeContainer nc : nodeCont.getAllSuccessors()) {
-            nc.resetAndConfigure();
-        }
-    }
-
-    /**
-     * Checks if at least one node is executing.
-     * 
-     * @return <code>true</code> if at least one node is executing,
-     *         <code>false</code> otherwise
-     */
-    public boolean executionInProgress() {
-        return m_executor.executionInProgress(this);
-    }
-
-    /**
-     * Shuts the workflow manager down, i.e. stops all nodes, closes all views
-     * and cleans up all temporary data.
-     */
-    public void shutdown() {
-        m_executor.cancelExecution();
-
-        Iterator<Map.Entry<NodeContainer, Integer>> nodeContaierEntries =
-                m_idsByNode.entrySet().iterator();
-
-        while (nodeContaierEntries.hasNext()) {
-            Map.Entry<NodeContainer, Integer> entry =
-                    nodeContaierEntries.next();
-
-            entry.getKey().closeAllViews();
-            entry.getKey().closeAllPortViews();
-        }
-
-        List<NodeContainer> sortedNodes = topSortNodes();
-
-<<<<<<< HEAD
-        for (int i = sortedNodes.size() - 1; i >= 0; i--) {
-            sortedNodes.get(i).cleanup();
-        }
-        if (m_fileLock != null) {
-            m_fileLock.release();
-        }
-    }
-
-    /**
-     * Returns if the given node is currently queued and waiting for execution.
-     * 
-     * @param cont any node container
-     * @return <code>true</code> if the node is queued, <code>false</code>
-     *         otherwise
-=======
+    public String getName() {
+        return m_name;
+    }
+
+    /** {@inheritDoc} */
+    @Override
+    public int getNrViews() {
+        return 0;  // workflow managers don't have views (yet?)!
+    }
+
+    /** {@inheritDoc} */
+    @Override
+    public GenericNodeView<GenericNodeModel> getView(final int i) {
+        throw new IndexOutOfBoundsException("WFM don't have views.");
+    }
+
+    /** {@inheritDoc} */
+    @Override
+    public String getViewName(final int i) {
+        throw new IndexOutOfBoundsException("WFM don't have views.");
+    }
+
+    /** {@inheritDoc} */
+    @Override
+    void loadSettings(final NodeSettingsRO settings)
+        throws InvalidSettingsException {
+    }
+
+    /** {@inheritDoc} */
+    @Override
+    void saveSettings(final NodeSettingsWO settings)
+    throws InvalidSettingsException {
+    }
+
+    /** {@inheritDoc} */
+    @Override
+    boolean areSettingsValid(final NodeSettingsRO settings) {
+        return true;
+    }
+
+    /** {@inheritDoc} */
+    @Override
+    public NodeType getType() {
+        return NodeType.Meta;
+    }
+
     /** {@inheritDoc} */
     @Override
     public URL getIcon() {
@@ -4887,60 +3068,25 @@
     /** Set UI information for workflow's input ports
      * (typically aligned as a bar).
      * @param inPortsBarUIInfo The new UI info.
->>>>>>> e116f9a6
-     */
-    public boolean isQueued(final NodeContainer cont) {
-        return m_executor.isQueued(cont);
-    }
-
-<<<<<<< HEAD
-    /**
-     * @return The bufferRepositoryMap associated with this workflow. This
-     * is used for blob (de)serialization.
-=======
+     */
+    public void setInPortsBarUIInfo(final UIInformation inPortsBarUIInfo) {
+        if (ConvenienceMethods.areEqual(m_inPortsBarUIInfo, inPortsBarUIInfo)) {
+            m_inPortsBarUIInfo = inPortsBarUIInfo;
+            setDirty();
+        }
+    }
+
     /** Set UI information for workflow's output ports
      * (typically aligned as a bar).
      * @param outPortsBarUIInfo The new UI info.
->>>>>>> e116f9a6
-     */
-    HashMap<Integer, ContainerTable> getTableRepository() {
-        return m_tableRepository;
-    }
-<<<<<<< HEAD
-    
-    /**
-     * Sets if auto-executable should really be auto-executed or not.
-     * Please note that changing this behaviout affects <b>all</b> parent and
-     * child workflow managers and not only this one!
-     * 
-     * @param b <code>true</code> if auto-executable nodes should be
-     *  autoexecuted, <code>false</code> otherwise
-     */
-    public void setCheckAutoexecNodes(final boolean b) {
-        m_executor.setCheckAutoexecNodes(b);
-    }  
-    
-    private void lockWorkflowFile(final File workflowFile)
-            throws CanceledExecutionException {
-        try {
-            File lockFile = new File(workflowFile.getParentFile(), ".lock");
-            if (!lockFile.exists()) {
-                lockFile.createNewFile();
-            }
-            m_fileLock = new FileLocker(lockFile);
-            if (!m_fileLock.lock()) {
-                throw new CanceledExecutionException(
-                        "Workflow already used by another editor.");
-            }
-
-        } catch (CanceledExecutionException e) {
-            throw e;
-        } catch (Exception e) {
-            LOGGER.warn("Workflow file: " + workflowFile
-                    + " could not be locked.");
-
-        }
-=======
+     */
+    public void setOutPortsBarUIInfo(final UIInformation outPortsBarUIInfo) {
+        if (ConvenienceMethods.areEqual(
+                m_outPortsBarUIInfo, outPortsBarUIInfo)) {
+            m_outPortsBarUIInfo = outPortsBarUIInfo;
+            setDirty();
+        }
+    }
 
     /** Get UI information for workflow input ports.
      * @return the ui info or null if not set.
@@ -4956,6 +3102,5 @@
      */
     public UIInformation getOutPortsBarUIInfo() {
         return m_outPortsBarUIInfo;
->>>>>>> e116f9a6
     }
 }